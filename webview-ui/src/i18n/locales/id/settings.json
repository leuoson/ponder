--- conflicted
+++ resolved
@@ -126,12 +126,7 @@
 		"resetToDefault": "Reset ke default"
 	},
 	"autoApprove": {
-<<<<<<< HEAD
 		"description": "Izinkan Ponder untuk secara otomatis melakukan operasi tanpa memerlukan persetujuan. Aktifkan pengaturan ini hanya jika kamu sepenuhnya mempercayai AI dan memahami risiko keamanan yang terkait.",
-=======
-		"description": "Izinkan Roo untuk secara otomatis melakukan operasi tanpa memerlukan persetujuan. Aktifkan pengaturan ini hanya jika kamu sepenuhnya mempercayai AI dan memahami risiko keamanan yang terkait.",
-		"enabled": "Auto-Approve Diaktifkan",
->>>>>>> f53fd390
 		"toggleAriaLabel": "Beralih persetujuan otomatis",
 		"disabledAriaLabel": "Persetujuan otomatis dinonaktifkan - pilih opsi terlebih dahulu",
 		"readOnly": {
@@ -733,15 +728,11 @@
 		},
 		"PREVENT_FOCUS_DISRUPTION": {
 			"name": "Pengeditan Latar Belakang",
-<<<<<<< HEAD
-			"description": "Ketika diaktifkan, mencegah gangguan fokus editor. Pengeditan file terjadi di latar belakang tanpa membuka tampilan diff atau mencuri fokus. Anda dapat terus bekerja tanpa gangguan saat Ponder melakukan perubahan. File mungkin dibuka tanpa fokus untuk menangkap diagnostik atau tetap tertutup sepenuhnya."
-=======
 			"description": "Ketika diaktifkan, mencegah gangguan fokus editor. Pengeditan file terjadi di latar belakang tanpa membuka tampilan diff atau mencuri fokus. Anda dapat terus bekerja tanpa gangguan saat Roo melakukan perubahan. File mungkin dibuka tanpa fokus untuk menangkap diagnostik atau tetap tertutup sepenuhnya."
 		},
 		"ASSISTANT_MESSAGE_PARSER": {
 			"name": "Gunakan parser pesan baru",
 			"description": "Aktifkan parser pesan streaming eksperimental yang meningkatkan kinerja untuk respons panjang dengan memproses pesan lebih efisien."
->>>>>>> f53fd390
 		}
 	},
 	"promptCaching": {
