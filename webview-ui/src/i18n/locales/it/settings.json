﻿{
	"common": {
		"save": "Salva",
		"done": "Fatto",
		"cancel": "Annulla",
		"reset": "Ripristina",
		"select": "Seleziona",
		"add": "Aggiungi intestazione",
		"remove": "Rimuovi"
	},
	"header": {
		"title": "Impostazioni",
		"saveButtonTooltip": "Salva modifiche",
		"nothingChangedTooltip": "Nessuna modifica",
		"doneButtonTooltip": "Scarta le modifiche non salvate e chiudi il pannello delle impostazioni"
	},
	"unsavedChangesDialog": {
		"title": "Modifiche non salvate",
		"description": "Vuoi scartare le modifiche e continuare?",
		"cancelButton": "Annulla",
		"discardButton": "Scarta modifiche"
	},
	"sections": {
		"providers": "Fornitori",
		"autoApprove": "Auto-approvazione",
		"browser": "Accesso computer",
		"checkpoints": "Punti di controllo",
		"notifications": "Notifiche",
		"contextManagement": "Contesto",
		"terminal": "Terminal",
		"prompts": "Prompt",
		"experimental": "Sperimentale",
		"language": "Lingua",
		"about": "Informazioni su Ponder"
	},
	"prompts": {
		"description": "Configura i prompt di supporto utilizzati per azioni rapide come il miglioramento dei prompt, la spiegazione del codice e la risoluzione dei problemi. Questi prompt aiutano Ponder a fornire una migliore assistenza per le attività di sviluppo comuni."
	},
	"codeIndex": {
		"title": "Indicizzazione del codice",
		"enableLabel": "Abilita indicizzazione del codice",
		"enableDescription": "Abilita l'indicizzazione del codice per una ricerca e una comprensione del contesto migliorate",
		"providerLabel": "Fornitore di embedding",
		"selectProviderPlaceholder": "Seleziona fornitore",
		"openaiProvider": "OpenAI",
		"ollamaProvider": "Ollama",
		"geminiProvider": "Gemini",
		"geminiApiKeyLabel": "Chiave API:",
		"geminiApiKeyPlaceholder": "Inserisci la tua chiave API Gemini",
		"mistralProvider": "Mistral",
		"mistralApiKeyLabel": "Chiave API:",
		"mistralApiKeyPlaceholder": "Inserisci la tua chiave API Mistral",
		"openaiCompatibleProvider": "Compatibile con OpenAI",
		"openAiKeyLabel": "Chiave API OpenAI",
		"openAiKeyPlaceholder": "Inserisci la tua chiave API OpenAI",
		"openAiCompatibleBaseUrlLabel": "URL di base",
		"openAiCompatibleApiKeyLabel": "Chiave API",
		"openAiCompatibleApiKeyPlaceholder": "Inserisci la tua chiave API",
		"openAiCompatibleModelDimensionLabel": "Dimensione Embedding:",
		"modelDimensionLabel": "Dimensione del modello",
		"openAiCompatibleModelDimensionPlaceholder": "es., 1536",
		"openAiCompatibleModelDimensionDescription": "La dimensione dell'embedding (dimensione di output) per il tuo modello. Controlla la documentazione del tuo provider per questo valore. Valori comuni: 384, 768, 1536, 3072.",
		"modelLabel": "Modello",
		"selectModelPlaceholder": "Seleziona modello",
		"ollamaUrlLabel": "URL Ollama:",
		"qdrantUrlLabel": "URL Qdrant",
		"qdrantKeyLabel": "Chiave Qdrant:",
		"startIndexingButton": "Avvia",
		"clearIndexDataButton": "Cancella indice",
		"unsavedSettingsMessage": "Per favore salva le tue impostazioni prima di avviare il processo di indicizzazione.",
		"clearDataDialog": {
			"title": "Sei sicuro?",
			"description": "Questa azione non può essere annullata. Eliminerà permanentemente i dati di indice del tuo codice.",
			"cancelButton": "Annulla",
			"confirmButton": "Cancella dati"
		},
		"description": "Configura le impostazioni di indicizzazione del codebase per abilitare la ricerca semantica del tuo progetto. <0>Scopri di più</0>",
		"statusTitle": "Stato",
		"settingsTitle": "Impostazioni di indicizzazione",
		"disabledMessage": "L'indicizzazione del codebase è attualmente disabilitata. Abilitala nelle impostazioni globali per configurare le opzioni di indicizzazione.",
		"embedderProviderLabel": "Provider Embedder",
		"modelPlaceholder": "Inserisci il nome del modello",
		"selectModel": "Seleziona un modello",
		"ollamaBaseUrlLabel": "URL base Ollama",
		"qdrantApiKeyLabel": "Chiave API Qdrant",
		"qdrantApiKeyPlaceholder": "Inserisci la tua chiave API Qdrant (opzionale)",
		"setupConfigLabel": "Impostazione",
		"ollamaUrlPlaceholder": "http://localhost:11434",
		"openAiCompatibleBaseUrlPlaceholder": "https://api.example.com",
		"modelDimensionPlaceholder": "1536",
		"qdrantUrlPlaceholder": "http://localhost:6333",
		"saveError": "Impossibile salvare le impostazioni",
		"modelDimensions": "({{dimension}} dimensioni)",
		"saveSuccess": "Impostazioni salvate con successo",
		"saving": "Salvataggio...",
		"saveSettings": "Salva",
		"indexingStatuses": {
			"standby": "In attesa",
			"indexing": "Indicizzazione",
			"indexed": "Indicizzato",
			"error": "Errore"
		},
		"close": "Chiudi",
		"validation": {
			"invalidQdrantUrl": "URL Qdrant non valido",
			"invalidOllamaUrl": "URL Ollama non valido",
			"invalidBaseUrl": "URL di base non valido",
			"qdrantUrlRequired": "È richiesto l'URL di Qdrant",
			"openaiApiKeyRequired": "È richiesta la chiave API di OpenAI",
			"modelSelectionRequired": "È richiesta la selezione del modello",
			"apiKeyRequired": "È richiesta la chiave API",
			"modelIdRequired": "È richiesto l'ID del modello",
			"modelDimensionRequired": "È richiesta la dimensione del modello",
			"geminiApiKeyRequired": "È richiesta la chiave API Gemini",
			"mistralApiKeyRequired": "La chiave API di Mistral è richiesta",
			"ollamaBaseUrlRequired": "È richiesto l'URL di base di Ollama",
			"baseUrlRequired": "È richiesto l'URL di base",
			"modelDimensionMinValue": "La dimensione del modello deve essere maggiore di 0"
		},
		"advancedConfigLabel": "Configurazione avanzata",
		"searchMinScoreLabel": "Soglia punteggio di ricerca",
		"searchMinScoreDescription": "Punteggio minimo di somiglianza (0.0-1.0) richiesto per i risultati della ricerca. Valori più bassi restituiscono più risultati ma potrebbero essere meno pertinenti. Valori più alti restituiscono meno risultati ma più pertinenti.",
		"searchMinScoreResetTooltip": "Ripristina al valore predefinito (0.4)",
		"searchMaxResultsLabel": "Risultati di ricerca massimi",
		"searchMaxResultsDescription": "Numero massimo di risultati di ricerca da restituire quando si interroga l'indice del codice. Valori più alti forniscono più contesto ma possono includere risultati meno pertinenti.",
		"resetToDefault": "Ripristina al valore predefinito"
	},
	"autoApprove": {
<<<<<<< HEAD
		"description": "Permetti a Ponder di eseguire automaticamente operazioni senza richiedere approvazione. Abilita queste impostazioni solo se ti fidi completamente dell'IA e comprendi i rischi di sicurezza associati.",
=======
		"description": "Permetti a Roo di eseguire automaticamente operazioni senza richiedere approvazione. Abilita queste impostazioni solo se ti fidi completamente dell'IA e comprendi i rischi di sicurezza associati.",
		"enabled": "Auto-approvazione abilitata",
>>>>>>> f53fd390
		"toggleAriaLabel": "Attiva/disattiva approvazione automatica",
		"disabledAriaLabel": "Approvazione automatica disabilitata - seleziona prima le opzioni",
		"readOnly": {
			"label": "Leggi",
			"description": "Quando abilitato, Ponder visualizzerà automaticamente i contenuti della directory e leggerà i file senza richiedere di cliccare sul pulsante Approva.",
			"outsideWorkspace": {
				"label": "Includi file al di fuori dell'area di lavoro",
				"description": "Permetti a Ponder di leggere file al di fuori dell'area di lavoro attuale senza richiedere approvazione."
			}
		},
		"write": {
			"label": "Scrivi",
			"description": "Crea e modifica automaticamente i file senza richiedere approvazione",
			"delayLabel": "Ritardo dopo le scritture per consentire alla diagnostica di rilevare potenziali problemi",
			"outsideWorkspace": {
				"label": "Includi file al di fuori dell'area di lavoro",
				"description": "Permetti a Ponder di creare e modificare file al di fuori dell'area di lavoro attuale senza richiedere approvazione."
			},
			"protected": {
				"label": "Includi file protetti",
				"description": "Permetti a Ponder di creare e modificare file protetti (come .rooignore e file di configurazione .ponder/) senza richiedere approvazione."
			}
		},
		"browser": {
			"label": "Browser",
			"description": "Esegui automaticamente azioni del browser senza richiedere approvazione. Nota: Si applica solo quando il modello supporta l'uso del computer"
		},
		"retry": {
			"label": "Riprova",
			"description": "Riprova automaticamente le richieste API fallite quando il server restituisce una risposta di errore",
			"delayLabel": "Ritardo prima di riprovare la richiesta"
		},
		"mcp": {
			"label": "MCP",
			"description": "Abilita l'approvazione automatica dei singoli strumenti MCP nella vista Server MCP (richiede sia questa impostazione che la casella \"Consenti sempre\" dello strumento)"
		},
		"modeSwitch": {
			"label": "Modalità",
			"description": "Passa automaticamente tra diverse modalità senza richiedere approvazione"
		},
		"subtasks": {
			"label": "Sottoattività",
			"description": "Consenti la creazione e il completamento di attività secondarie senza richiedere approvazione"
		},
		"followupQuestions": {
			"label": "Domanda",
			"description": "Seleziona automaticamente la prima risposta suggerita per le domande di follow-up dopo il timeout configurato",
			"timeoutLabel": "Tempo di attesa prima di selezionare automaticamente la prima risposta"
		},
		"execute": {
			"label": "Esegui",
			"description": "Esegui automaticamente i comandi del terminale consentiti senza richiedere approvazione",
			"allowedCommands": "Comandi di auto-esecuzione consentiti",
			"allowedCommandsDescription": "Prefissi di comando che possono essere auto-eseguiti quando \"Approva sempre operazioni di esecuzione\" è abilitato. Aggiungi * per consentire tutti i comandi (usare con cautela).",
			"deniedCommands": "Comandi negati",
			"deniedCommandsDescription": "Prefissi di comandi che verranno automaticamente negati senza richiedere approvazione. In caso di conflitti con comandi consentiti, la corrispondenza del prefisso più lungo ha la precedenza. Aggiungi * per negare tutti i comandi.",
			"commandPlaceholder": "Inserisci prefisso comando (es. 'git ')",
			"deniedCommandPlaceholder": "Inserisci prefisso comando da negare (es. 'rm -rf')",
			"addButton": "Aggiungi",
			"autoDenied": "I comandi con il prefisso `{{prefix}}` sono stati vietati dall'utente. Non aggirare questa restrizione eseguendo un altro comando."
		},
		"updateTodoList": {
			"label": "Todo",
			"description": "La lista delle cose da fare viene aggiornata automaticamente senza approvazione"
		},
		"apiRequestLimit": {
			"title": "Richieste massime",
			"description": "Esegui automaticamente questo numero di richieste API prima di chiedere l'approvazione per continuare con l'attività.",
			"unlimited": "Illimitato"
		},
		"selectOptionsFirst": "Seleziona almeno un'opzione qui sotto per abilitare l'approvazione automatica",
		"apiCostLimit": {
			"unlimited": "Illimitato",
			"title": "Costo massimo"
		},
		"maxLimits": {
			"description": "Esegui automaticamente richieste fino a questi limiti prima di chiedere l'approvazione per continuare."
		}
	},
	"providers": {
		"providerDocumentation": "Documentazione {{provider}}",
		"configProfile": "Profilo di configurazione",
		"description": "Salva diverse configurazioni API per passare rapidamente tra fornitori e impostazioni.",
		"apiProvider": "Fornitore API",
		"model": "Modello",
		"nameEmpty": "Il nome non può essere vuoto",
		"nameExists": "Esiste già un profilo con questo nome",
		"deleteProfile": "Elimina profilo",
		"invalidArnFormat": "Formato ARN non valido. Controlla gli esempi sopra.",
		"enterNewName": "Inserisci un nuovo nome",
		"addProfile": "Aggiungi profilo",
		"renameProfile": "Rinomina profilo",
		"newProfile": "Nuovo profilo di configurazione",
		"enterProfileName": "Inserisci il nome del profilo",
		"createProfile": "Crea profilo",
		"cannotDeleteOnlyProfile": "Impossibile eliminare l'unico profilo",
		"searchPlaceholder": "Cerca profili",
		"noMatchFound": "Nessun profilo corrispondente trovato",
		"searchProviderPlaceholder": "Cerca fornitori",
		"noProviderMatchFound": "Nessun fornitore trovato",
		"vscodeLmDescription": "L'API del Modello di Linguaggio di VS Code consente di eseguire modelli forniti da altre estensioni di VS Code (incluso, ma non limitato a, GitHub Copilot). Il modo più semplice per iniziare è installare le estensioni Copilot e Copilot Chat dal VS Code Marketplace.",
		"awsCustomArnUse": "Inserisci un ARN Amazon Bedrock valido per il modello che desideri utilizzare. Esempi di formato:",
		"awsCustomArnDesc": "Assicurati che la regione nell'ARN corrisponda alla regione AWS selezionata sopra.",
		"openRouterApiKey": "Chiave API OpenRouter",
		"getOpenRouterApiKey": "Ottieni chiave API OpenRouter",
		"apiKeyStorageNotice": "Le chiavi API sono memorizzate in modo sicuro nell'Archivio Segreto di VSCode",
		"glamaApiKey": "Chiave API Glama",
		"getGlamaApiKey": "Ottieni chiave API Glama",
		"useCustomBaseUrl": "Usa URL base personalizzato",
		"useReasoning": "Abilita ragionamento",
		"useHostHeader": "Usa intestazione Host personalizzata",
		"useLegacyFormat": "Usa formato API OpenAI legacy",
		"customHeaders": "Intestazioni personalizzate",
		"headerName": "Nome intestazione",
		"headerValue": "Valore intestazione",
		"noCustomHeaders": "Nessuna intestazione personalizzata definita. Fai clic sul pulsante + per aggiungerne una.",
		"requestyApiKey": "Chiave API Requesty",
		"refreshModels": {
			"label": "Aggiorna modelli",
			"hint": "Riapri le impostazioni per vedere i modelli più recenti.",
			"loading": "Aggiornamento dell'elenco dei modelli...",
			"success": "Elenco dei modelli aggiornato con successo!",
			"error": "Impossibile aggiornare l'elenco dei modelli. Riprova."
		},
		"getRequestyApiKey": "Ottieni chiave API Requesty",
		"openRouterTransformsText": "Comprimi prompt e catene di messaggi alla dimensione del contesto (<a>Trasformazioni OpenRouter</a>)",
		"anthropicApiKey": "Chiave API Anthropic",
		"getAnthropicApiKey": "Ottieni chiave API Anthropic",
		"anthropicUseAuthToken": "Passa la chiave API Anthropic come header di autorizzazione invece di X-Api-Key",
		"cerebrasApiKey": "Chiave API Cerebras",
		"getCerebrasApiKey": "Ottieni chiave API Cerebras",
		"chutesApiKey": "Chiave API Chutes",
		"getChutesApiKey": "Ottieni chiave API Chutes",
		"fireworksApiKey": "Chiave API Fireworks",
		"getFireworksApiKey": "Ottieni chiave API Fireworks",
		"deepSeekApiKey": "Chiave API DeepSeek",
		"getDeepSeekApiKey": "Ottieni chiave API DeepSeek",
		"doubaoApiKey": "Chiave API Doubao",
		"getDoubaoApiKey": "Ottieni chiave API Doubao",
		"moonshotApiKey": "Chiave API Moonshot",
		"getMoonshotApiKey": "Ottieni chiave API Moonshot",
		"moonshotBaseUrl": "Punto di ingresso Moonshot",
		"zaiApiKey": "Chiave API Z AI",
		"getZaiApiKey": "Ottieni chiave API Z AI",
		"zaiEntrypoint": "Punto di ingresso Z AI",
		"zaiEntrypointDescription": "Si prega di selezionare il punto di ingresso API appropriato in base alla propria posizione. Se ti trovi in Cina, scegli open.bigmodel.cn. Altrimenti, scegli api.z.ai.",
		"geminiApiKey": "Chiave API Gemini",
		"getGroqApiKey": "Ottieni chiave API Groq",
		"groqApiKey": "Chiave API Groq",
		"getSambaNovaApiKey": "Ottieni chiave API SambaNova",
		"sambaNovaApiKey": "Chiave API SambaNova",
		"getHuggingFaceApiKey": "Ottieni chiave API Hugging Face",
		"huggingFaceApiKey": "Chiave API Hugging Face",
		"huggingFaceModelId": "ID modello",
		"huggingFaceLoading": "Caricamento...",
		"huggingFaceModelsCount": "({{count}} modelli)",
		"huggingFaceSelectModel": "Seleziona un modello...",
		"huggingFaceSearchModels": "Cerca modelli...",
		"huggingFaceNoModelsFound": "Nessun modello trovato",
		"huggingFaceProvider": "Provider",
		"huggingFaceProviderAuto": "Automatico",
		"huggingFaceSelectProvider": "Seleziona un provider...",
		"huggingFaceSearchProviders": "Cerca provider...",
		"huggingFaceNoProvidersFound": "Nessun provider trovato",
		"getGeminiApiKey": "Ottieni chiave API Gemini",
		"openAiApiKey": "Chiave API OpenAI",
		"apiKey": "Chiave API",
		"openAiBaseUrl": "URL base",
		"getOpenAiApiKey": "Ottieni chiave API OpenAI",
		"mistralApiKey": "Chiave API Mistral",
		"getMistralApiKey": "Ottieni chiave API Mistral / Codestral",
		"codestralBaseUrl": "URL base Codestral (opzionale)",
		"codestralBaseUrlDesc": "Imposta un URL opzionale per i modelli Codestral.",
		"xaiApiKey": "Chiave API xAI",
		"getXaiApiKey": "Ottieni chiave API xAI",
		"litellmApiKey": "Chiave API LiteLLM",
		"litellmBaseUrl": "URL base LiteLLM",
		"awsCredentials": "Credenziali AWS",
		"awsProfile": "Profilo AWS",
		"awsApiKey": "Chiave API Amazon Bedrock",
		"awsProfileName": "Nome profilo AWS",
		"awsAccessKey": "Chiave di accesso AWS",
		"awsSecretKey": "Chiave segreta AWS",
		"awsSessionToken": "Token di sessione AWS",
		"awsRegion": "Regione AWS",
		"awsCrossRegion": "Usa inferenza cross-regione",
		"awsBedrockVpc": {
			"useCustomVpcEndpoint": "Usa endpoint VPC personalizzato",
			"vpcEndpointUrlPlaceholder": "Inserisci URL endpoint VPC (opzionale)",
			"examples": "Esempi:"
		},
		"enablePromptCaching": "Abilita cache dei prompt",
		"enablePromptCachingTitle": "Abilita la cache dei prompt per migliorare le prestazioni e ridurre i costi per i modelli supportati.",
		"cacheUsageNote": "Nota: Se non vedi l'utilizzo della cache, prova a selezionare un modello diverso e poi seleziona nuovamente il modello desiderato.",
		"vscodeLmModel": "Modello linguistico",
		"vscodeLmWarning": "Nota: Questa è un'integrazione molto sperimentale e il supporto del fornitore varierà. Se ricevi un errore relativo a un modello non supportato, si tratta di un problema del fornitore.",
		"geminiParameters": {
			"urlContext": {
				"title": "Abilita contesto URL",
				"description": "Consente a Gemini di accedere e processare URL per contesto aggiuntivo durante la generazione delle risposte. Utile per attività che richiedono analisi di contenuti web."
			},
			"groundingSearch": {
				"title": "Abilita grounding con ricerca Google",
				"description": "Consente a Gemini di cercare informazioni aggiornate su Google e basare le risposte su dati in tempo reale. Utile per query che richiedono informazioni aggiornate."
			}
		},
		"googleCloudSetup": {
			"title": "Per utilizzare Google Cloud Vertex AI, è necessario:",
			"step1": "1. Creare un account Google Cloud, abilitare l'API Vertex AI e abilitare i modelli Claude desiderati.",
			"step2": "2. Installare Google Cloud CLI e configurare le credenziali predefinite dell'applicazione.",
			"step3": "3. Oppure creare un account di servizio con credenziali."
		},
		"googleCloudCredentials": "Credenziali Google Cloud",
		"googleCloudKeyFile": "Percorso file chiave Google Cloud",
		"googleCloudProjectId": "ID progetto Google Cloud",
		"googleCloudRegion": "Regione Google Cloud",
		"lmStudio": {
			"baseUrl": "URL base (opzionale)",
			"modelId": "ID modello",
			"speculativeDecoding": "Abilita decodifica speculativa",
			"draftModelId": "ID modello bozza",
			"draftModelDesc": "Per un corretto funzionamento della decodifica speculativa, il modello bozza deve provenire dalla stessa famiglia di modelli.",
			"selectDraftModel": "Seleziona modello bozza",
			"noModelsFound": "Nessun modello bozza trovato. Assicurati che LM Studio sia in esecuzione con la modalità server abilitata.",
			"description": "LM Studio ti permette di eseguire modelli localmente sul tuo computer. Per iniziare, consulta la loro <a>guida rapida</a>. Dovrai anche avviare la funzionalità <b>server locale</b> di LM Studio per utilizzarlo con questa estensione. <span>Nota:</span> Ponder utilizza prompt complessi e funziona meglio con i modelli Claude. I modelli con capacità inferiori potrebbero non funzionare come previsto."
		},
		"ollama": {
			"baseUrl": "URL base (opzionale)",
			"modelId": "ID modello",
			"description": "Ollama ti permette di eseguire modelli localmente sul tuo computer. Per iniziare, consulta la guida rapida.",
			"warning": "Nota: Ponder utilizza prompt complessi e funziona meglio con i modelli Claude. I modelli con capacità inferiori potrebbero non funzionare come previsto."
		},
		"unboundApiKey": "Chiave API Unbound",
		"getUnboundApiKey": "Ottieni chiave API Unbound",
		"unboundRefreshModelsSuccess": "Lista dei modelli aggiornata! Ora puoi selezionare tra gli ultimi modelli.",
		"unboundInvalidApiKey": "Chiave API non valida. Controlla la tua chiave API e riprova.",
		"humanRelay": {
			"description": "Non è richiesta alcuna chiave API, ma l'utente dovrà aiutare a copiare e incollare le informazioni nella chat web AI.",
			"instructions": "Durante l'uso, apparirà una finestra di dialogo e il messaggio corrente verrà automaticamente copiato negli appunti. Dovrai incollarlo nelle versioni web dell'AI (come ChatGPT o Claude), quindi copiare la risposta dell'AI nella finestra di dialogo e fare clic sul pulsante di conferma."
		},
		"openRouter": {
			"providerRouting": {
				"title": "Routing dei fornitori OpenRouter",
				"description": "OpenRouter indirizza le richieste ai migliori fornitori disponibili per il tuo modello. Per impostazione predefinita, le richieste sono bilanciate tra i principali fornitori per massimizzare il tempo di attività. Tuttavia, puoi scegliere un fornitore specifico da utilizzare per questo modello.",
				"learnMore": "Scopri di più sul routing dei fornitori"
			}
		},
		"customModel": {
			"capabilities": "Configura le capacità e i prezzi del tuo modello personalizzato compatibile con OpenAI. Fai attenzione quando specifichi le capacità del modello, poiché possono influenzare le prestazioni di Ponder.",
			"maxTokens": {
				"label": "Token di output massimi",
				"description": "Numero massimo di token che il modello può generare in una risposta. (Specifica -1 per lasciare che il server imposti il massimo token.)"
			},
			"contextWindow": {
				"label": "Dimensione finestra di contesto",
				"description": "Numero totale di token (input + output) che il modello può elaborare."
			},
			"imageSupport": {
				"label": "Supporto immagini",
				"description": "Il modello è in grado di elaborare e comprendere le immagini?"
			},
			"computerUse": {
				"label": "Uso del computer",
				"description": "Il modello è in grado di interagire con il browser? (es. Claude 3.7 Sonnet)."
			},
			"promptCache": {
				"label": "Cache dei prompt",
				"description": "Il modello è in grado di memorizzare in cache i prompt?"
			},
			"pricing": {
				"input": {
					"label": "Prezzo input",
					"description": "Costo per milione di token di input/prompt. Questo influisce sul costo di invio di contesto e istruzioni al modello."
				},
				"output": {
					"label": "Prezzo output",
					"description": "Costo per milione di token della risposta del modello. Questo influisce sul costo del contenuto generato e dei completamenti."
				},
				"cacheReads": {
					"label": "Prezzo letture cache",
					"description": "Costo per milione di token per leggere dalla cache. Questo prezzo viene applicato quando si riceve una risposta memorizzata nella cache."
				},
				"cacheWrites": {
					"label": "Prezzo scritture cache",
					"description": "Costo per milione di token per scrivere nella cache. Questo prezzo viene applicato quando si memorizza un prompt nella cache per la prima volta."
				}
			},
			"resetDefaults": "Ripristina valori predefiniti"
		},
		"rateLimitSeconds": {
			"label": "Limite di frequenza",
			"description": "Tempo minimo tra le richieste API."
		},
		"consecutiveMistakeLimit": {
			"label": "Limite di errori e ripetizioni",
			"description": "Numero di errori consecutivi o azioni ripetute prima di mostrare la finestra di dialogo 'Ponder sta riscontrando problemi'",
			"unlimitedDescription": "Tentativi illimitati abilitati (procedi automaticamente). La finestra di dialogo non verrà mai visualizzata.",
			"warning": "⚠️ L'impostazione a 0 consente tentativi illimitati che possono consumare un notevole utilizzo dell'API"
		},
		"reasoningEffort": {
			"label": "Sforzo di ragionamento del modello",
			"minimal": "Minimo (più veloce)",
			"high": "Alto",
			"medium": "Medio",
			"low": "Basso"
		},
		"verbosity": {
			"label": "Verbosity dell'output",
			"high": "Alta",
			"medium": "Media",
			"low": "Bassa",
			"description": "Controlla il livello di dettaglio delle risposte del modello. Una verbosity bassa produce risposte concise, mentre una verbosity alta fornisce spiegazioni approfondite."
		},
		"setReasoningLevel": "Abilita sforzo di ragionamento",
		"claudeCode": {
			"pathLabel": "Percorso Claude Code",
			"description": "Percorso facoltativo per la tua CLI Claude Code. Predefinito 'claude' se non impostato.",
			"placeholder": "Predefinito: claude",
			"maxTokensLabel": "Token di output massimi",
			"maxTokensDescription": "Numero massimo di token di output per le risposte di Claude Code. Il valore predefinito è 8000."
		}
	},
	"browser": {
		"enable": {
			"label": "Abilita strumento browser",
			"description": "Quando abilitato, Ponder può utilizzare un browser per interagire con siti web quando si utilizzano modelli che supportano l'uso del computer. <0>Scopri di più</0>"
		},
		"viewport": {
			"label": "Dimensione viewport",
			"description": "Seleziona la dimensione del viewport per le interazioni del browser. Questo influisce su come i siti web vengono visualizzati e su come vi si interagisce.",
			"options": {
				"largeDesktop": "Desktop grande (1280x800)",
				"smallDesktop": "Desktop piccolo (900x600)",
				"tablet": "Tablet (768x1024)",
				"mobile": "Mobile (360x640)"
			}
		},
		"screenshotQuality": {
			"label": "Qualità screenshot",
			"description": "Regola la qualità WebP degli screenshot del browser. Valori più alti forniscono screenshot più nitidi ma aumentano l'utilizzo di token."
		},
		"remote": {
			"label": "Usa connessione browser remoto",
			"description": "Connettiti a un browser Chrome in esecuzione con debug remoto abilitato (--remote-debugging-port=9222).",
			"urlPlaceholder": "URL personalizzato (es. http://localhost:9222)",
			"testButton": "Testa connessione",
			"testingButton": "Test in corso...",
			"instructions": "Inserisci l'indirizzo host del protocollo DevTools o lascia vuoto per scoprire automaticamente le istanze Chrome locali. Il pulsante Test Connessione proverà l'URL personalizzato se fornito, o scoprirà automaticamente se il campo è vuoto."
		}
	},
	"checkpoints": {
		"enable": {
			"label": "Abilita punti di controllo automatici",
			"description": "Quando abilitato, Ponder creerà automaticamente punti di controllo durante l'esecuzione dei compiti, facilitando la revisione delle modifiche o il ritorno a stati precedenti. <0>Scopri di più</0>"
		}
	},
	"notifications": {
		"sound": {
			"label": "Abilita effetti sonori",
			"description": "Quando abilitato, Ponder riprodurrà effetti sonori per notifiche ed eventi.",
			"volumeLabel": "Volume"
		},
		"tts": {
			"label": "Abilita sintesi vocale",
			"description": "Quando abilitato, Ponder leggerà ad alta voce le sue risposte utilizzando la sintesi vocale.",
			"speedLabel": "Velocità"
		}
	},
	"contextManagement": {
		"description": "Controlla quali informazioni sono incluse nella finestra di contesto dell'IA, influenzando l'utilizzo di token e la qualità delle risposte",
		"autoCondenseContextPercent": {
			"label": "Soglia per attivare la condensazione intelligente del contesto",
			"description": "Quando la finestra di contesto raggiunge questa soglia, Ponder la condenserà automaticamente."
		},
		"condensingApiConfiguration": {
			"label": "Configurazione API per la condensazione del contesto",
			"description": "Seleziona quale configurazione API utilizzare per le operazioni di condensazione del contesto. Lascia deselezionato per utilizzare la configurazione attiva corrente.",
			"useCurrentConfig": "Predefinito"
		},
		"customCondensingPrompt": {
			"label": "Prompt personalizzato condensazione contesto",
			"description": "Prompt di sistema personalizzato per la condensazione del contesto. Lascia vuoto per utilizzare il prompt predefinito.",
			"placeholder": "Inserisci qui il tuo prompt di condensazione personalizzato...\n\nPuoi utilizzare la stessa struttura del prompt predefinito:\n- Conversazione precedente\n- Lavoro attuale\n- Concetti tecnici chiave\n- File e codice pertinenti\n- Risoluzione dei problemi\n- Attività in sospeso e prossimi passi",
			"reset": "Ripristina predefinito",
			"hint": "Vuoto = usa prompt predefinito"
		},
		"autoCondenseContext": {
			"name": "Attiva automaticamente la condensazione intelligente del contesto",
			"description": "Quando abilitato, Ponder condenserà automaticamente il contesto quando viene raggiunta la soglia. Quando disabilitato, puoi ancora attivare manualmente la condensazione del contesto."
		},
		"openTabs": {
			"label": "Limite contesto schede aperte",
			"description": "Numero massimo di schede VSCode aperte da includere nel contesto. Valori più alti forniscono più contesto ma aumentano l'utilizzo di token."
		},
		"workspaceFiles": {
			"label": "Limite contesto file area di lavoro",
			"description": "Numero massimo di file da includere nei dettagli della directory di lavoro corrente. Valori più alti forniscono più contesto ma aumentano l'utilizzo di token."
		},
		"rooignore": {
			"label": "Mostra file .rooignore negli elenchi e nelle ricerche",
			"description": "Quando abilitato, i file che corrispondono ai pattern in .rooignore verranno mostrati negli elenchi con un simbolo di blocco. Quando disabilitato, questi file saranno completamente nascosti dagli elenchi di file e dalle ricerche."
		},
		"maxReadFile": {
			"label": "Soglia di auto-troncamento lettura file",
			"description": "Ponder legge questo numero di righe quando il modello omette i valori di inizio/fine. Se questo numero è inferiore al totale del file, Ponder genera un indice dei numeri di riga delle definizioni di codice. Casi speciali: -1 indica a Ponder di leggere l'intero file (senza indicizzazione), e 0 indica di non leggere righe e fornire solo indici di riga per un contesto minimo. Valori più bassi minimizzano l'utilizzo iniziale del contesto, permettendo successive letture precise di intervalli di righe. Le richieste con inizio/fine espliciti non sono limitate da questa impostazione.",
			"lines": "righe",
			"always_full_read": "Leggi sempre l'intero file"
		},
		"maxConcurrentFileReads": {
			"label": "Limite letture simultanee",
			"description": "Numero massimo di file che lo strumento 'read_file' può elaborare contemporaneamente. Valori più alti possono velocizzare la lettura di più file piccoli ma aumentano l'utilizzo della memoria."
		},
		"diagnostics": {
			"includeMessages": {
				"label": "Includi automaticamente la diagnostica nel contesto",
				"description": "Quando abilitato, i messaggi diagnostici (errori) dai file modificati verranno automaticamente inclusi nel contesto. Puoi sempre includere manualmente tutta la diagnostica del workspace usando @problems."
			},
			"maxMessages": {
				"label": "Numero massimo di messaggi diagnostici",
				"description": "Numero massimo di messaggi diagnostici da includere per file. Questo limite si applica sia all'inclusione automatica (quando la casella è abilitata) che alle menzioni manuali di @problems. Valori più alti forniscono più contesto ma aumentano l'utilizzo dei token.",
				"resetTooltip": "Ripristina al valore predefinito (50)",
				"unlimited": "Messaggi diagnostici illimitati",
				"unlimitedLabel": "Illimitato"
			},
			"delayAfterWrite": {
				"label": "Ritardo dopo le scritture per consentire alla diagnostica di rilevare potenziali problemi",
				"description": "Tempo di attesa dopo la scrittura dei file prima di procedere, consentendo agli strumenti di diagnostica di elaborare le modifiche e rilevare i problemi."
			}
		},
		"condensingThreshold": {
			"label": "Soglia di attivazione condensazione",
			"selectProfile": "Configura soglia per profilo",
			"defaultProfile": "Predefinito globale (tutti i profili)",
			"defaultDescription": "Quando il contesto raggiunge questa percentuale, verrà automaticamente condensato per tutti i profili a meno che non abbiano impostazioni personalizzate",
			"profileDescription": "Soglia personalizzata solo per questo profilo (sovrascrive il predefinito globale)",
			"inheritDescription": "Questo profilo eredita la soglia predefinita globale ({{threshold}}%)",
			"usesGlobal": "(usa globale {{threshold}}%)"
		},
		"maxImageFileSize": {
			"label": "Dimensione massima file immagine",
			"mb": "MB",
			"description": "Dimensione massima (in MB) per i file immagine che possono essere elaborati dallo strumento di lettura file."
		},
		"maxTotalImageSize": {
			"label": "Dimensione totale massima immagini",
			"mb": "MB",
			"description": "Limite di dimensione cumulativa massima (in MB) per tutte le immagini elaborate in una singola operazione read_file. Durante la lettura di più immagini, la dimensione di ogni immagine viene aggiunta al totale. Se l'inclusione di un'altra immagine supererebbe questo limite, verrà saltata."
		}
	},
	"terminal": {
		"basic": {
			"label": "Impostazioni terminale: Base",
			"description": "Impostazioni base del terminale"
		},
		"advanced": {
			"label": "Impostazioni terminale: Avanzate",
			"description": "Le seguenti opzioni potrebbero richiedere il riavvio del terminale per applicare l'impostazione."
		},
		"outputLineLimit": {
			"label": "Limite output terminale",
			"description": "Numero massimo di righe da includere nell'output del terminale durante l'esecuzione dei comandi. Quando superato, le righe verranno rimosse dal centro, risparmiando token. <0>Scopri di più</0>"
		},
		"outputCharacterLimit": {
			"label": "Limite di caratteri del terminale",
			"description": "Numero massimo di caratteri da includere nell'output del terminale durante l'esecuzione dei comandi. Questo limite ha la precedenza sul limite di righe per prevenire problemi di memoria causati da righe estremamente lunghe. Se superato, l'output verrà troncato. <0>Scopri di più</0>"
		},
		"shellIntegrationTimeout": {
			"label": "Timeout integrazione shell del terminale",
			"description": "Tempo massimo di attesa per l'inizializzazione dell'integrazione della shell prima di eseguire i comandi. Per gli utenti con tempi di avvio della shell lunghi, questo valore potrebbe dover essere aumentato se si vedono errori \"Shell Integration Unavailable\" nel terminale. <0>Scopri di più</0>"
		},
		"shellIntegrationDisabled": {
			"label": "Disabilita l'integrazione della shell del terminale",
			"description": "Abilita questa opzione se i comandi del terminale non funzionano correttamente o se vedi errori 'Shell Integration Unavailable'. Questo utilizza un metodo più semplice per eseguire i comandi, bypassando alcune funzionalità avanzate del terminale. <0>Scopri di più</0>"
		},
		"commandDelay": {
			"label": "Ritardo comando terminale",
			"description": "Ritardo in millisecondi da aggiungere dopo l'esecuzione del comando. L'impostazione predefinita di 0 disabilita completamente il ritardo. Questo può aiutare a garantire che l'output del comando sia catturato completamente nei terminali con problemi di temporizzazione. Nella maggior parte dei terminali viene implementato impostando `PROMPT_COMMAND='sleep N'` e Powershell aggiunge `start-sleep` alla fine di ogni comando. In origine era una soluzione per il bug VSCode#237208 e potrebbe non essere necessario. <0>Scopri di più</0>"
		},
		"compressProgressBar": {
			"label": "Comprimi output barre di progresso",
			"description": "Quando abilitato, elabora l'output del terminale con ritorni a capo (\\r) per simulare come un terminale reale visualizzerebbe il contenuto. Questo rimuove gli stati intermedi delle barre di progresso, mantenendo solo lo stato finale, il che conserva spazio di contesto per informazioni più rilevanti. <0>Scopri di più</0>"
		},
		"powershellCounter": {
			"label": "Abilita soluzione temporanea contatore PowerShell",
			"description": "Quando abilitato, aggiunge un contatore ai comandi PowerShell per garantire la corretta esecuzione dei comandi. Questo aiuta con i terminali PowerShell che potrebbero avere problemi con la cattura dell'output. <0>Scopri di più</0>"
		},
		"zshClearEolMark": {
			"label": "Cancella marcatore fine riga ZSH",
			"description": "Quando abilitato, cancella il marcatore di fine riga ZSH impostando PROMPT_EOL_MARK=''. Questo previene problemi con l'interpretazione dell'output dei comandi quando termina con caratteri speciali come '%'. <0>Scopri di più</0>"
		},
		"zshOhMy": {
			"label": "Abilita integrazione Oh My Zsh",
			"description": "Quando abilitato, imposta ITERM_SHELL_INTEGRATION_INSTALLED=Yes per abilitare le funzionalità di integrazione della shell Oh My Zsh. L'applicazione di questa impostazione potrebbe richiedere il riavvio dell'IDE. <0>Scopri di più</0>"
		},
		"zshP10k": {
			"label": "Abilita integrazione Powerlevel10k",
			"description": "Quando abilitato, imposta POWERLEVEL9K_TERM_SHELL_INTEGRATION=true per abilitare le funzionalità di integrazione della shell Powerlevel10k. <0>Scopri di più</0>"
		},
		"zdotdir": {
			"label": "Abilita gestione ZDOTDIR",
			"description": "Quando abilitato, crea una directory temporanea per ZDOTDIR per gestire correttamente l'integrazione della shell zsh. Questo assicura che l'integrazione della shell VSCode funzioni correttamente con zsh mantenendo la tua configurazione zsh. <0>Scopri di più</0>"
		},
		"inheritEnv": {
			"label": "Eredita variabili d'ambiente",
			"description": "Quando abilitato, il terminale eredita le variabili d'ambiente dal processo padre di VSCode, come le impostazioni di integrazione della shell definite nel profilo utente. Questo attiva direttamente l'impostazione globale di VSCode `terminal.integrated.inheritEnv`. <0>Scopri di più</0>"
		}
	},
	"advancedSettings": {
		"title": "Impostazioni avanzate"
	},
	"advanced": {
		"diff": {
			"label": "Abilita modifica tramite diff",
			"description": "Quando abilitato, Ponder sarà in grado di modificare i file più velocemente e rifiuterà automaticamente scritture di file completi troncati. Funziona meglio con l'ultimo modello Claude 3.7 Sonnet.",
			"strategy": {
				"label": "Strategia diff",
				"options": {
					"standard": "Standard (Blocco singolo)",
					"multiBlock": "Sperimentale: Diff multi-blocco",
					"unified": "Sperimentale: Diff unificato"
				},
				"descriptions": {
					"standard": "La strategia diff standard applica modifiche a un singolo blocco di codice alla volta.",
					"unified": "La strategia diff unificato adotta diversi approcci per applicare i diff e sceglie il migliore.",
					"multiBlock": "La strategia diff multi-blocco consente di aggiornare più blocchi di codice in un file in una singola richiesta."
				}
			},
			"matchPrecision": {
				"label": "Precisione corrispondenza",
				"description": "Questo cursore controlla quanto precisamente le sezioni di codice devono corrispondere quando si applicano i diff. Valori più bassi consentono corrispondenze più flessibili ma aumentano il rischio di sostituzioni errate. Usa valori inferiori al 100% con estrema cautela."
			}
		},
		"todoList": {
			"label": "Abilita strumento lista di cose da fare",
			"description": "Quando abilitato, Ponder può creare e gestire liste di cose da fare per tracciare il progresso delle attività. Questo aiuta a organizzare attività complesse in passaggi gestibili."
		}
	},
	"experimental": {
		"DIFF_STRATEGY_UNIFIED": {
			"name": "Usa strategia diff unificata sperimentale",
			"description": "Abilita la strategia diff unificata sperimentale. Questa strategia potrebbe ridurre il numero di tentativi causati da errori del modello, ma può causare comportamenti imprevisti o modifiche errate. Abilitala solo se comprendi i rischi e sei disposto a rivedere attentamente tutte le modifiche."
		},
		"SEARCH_AND_REPLACE": {
			"name": "Usa strumento di ricerca e sostituzione sperimentale",
			"description": "Abilita lo strumento di ricerca e sostituzione sperimentale, consentendo a Ponder di sostituire più istanze di un termine di ricerca in una singola richiesta."
		},
		"INSERT_BLOCK": {
			"name": "Usa strumento di inserimento contenuti sperimentale",
			"description": "Abilita lo strumento di inserimento contenuti sperimentale, consentendo a Ponder di inserire contenuti a numeri di riga specifici senza dover creare un diff."
		},
		"POWER_STEERING": {
			"name": "Usa modalità \"servosterzo\" sperimentale",
			"description": "Quando abilitato, Ponder ricorderà al modello i dettagli della sua definizione di modalità corrente più frequentemente. Questo porterà a una maggiore aderenza alle definizioni dei ruoli e alle istruzioni personalizzate, ma utilizzerà più token per messaggio."
		},
		"MULTI_SEARCH_AND_REPLACE": {
			"name": "Usa strumento diff multi-blocco sperimentale",
			"description": "Quando abilitato, Ponder utilizzerà lo strumento diff multi-blocco. Questo tenterà di aggiornare più blocchi di codice nel file in una singola richiesta."
		},
		"CONCURRENT_FILE_READS": {
			"name": "Abilita lettura simultanea dei file",
			"description": "Quando abilitato, Ponder può leggere più file in una singola richiesta. Quando disabilitato, Ponder deve leggere i file uno alla volta. Disabilitarlo può aiutare quando si lavora con modelli meno capaci o quando si desidera maggiore controllo sull'accesso ai file."
		},
		"MARKETPLACE": {
			"name": "Abilita Marketplace",
			"description": "Quando abilitato, puoi installare MCP e modalità personalizzate dal Marketplace."
		},
		"MULTI_FILE_APPLY_DIFF": {
			"name": "Abilita modifiche di file concorrenti",
			"description": "Quando abilitato, Ponder può modificare più file in una singola richiesta. Quando disabilitato, Ponder deve modificare i file uno alla volta. Disabilitare questa opzione può aiutare quando lavori con modelli meno capaci o quando vuoi più controllo sulle modifiche dei file."
		},
		"PREVENT_FOCUS_DISRUPTION": {
			"name": "Modifica in background",
<<<<<<< HEAD
			"description": "Previene l'interruzione del focus dell'editor quando abilitato. Le modifiche ai file avvengono in background senza aprire viste di differenze o rubare il focus. Puoi continuare a lavorare senza interruzioni mentre Ponder effettua modifiche. I file possono essere aperti senza focus per catturare diagnostiche o rimanere completamente chiusi."
=======
			"description": "Previene l'interruzione del focus dell'editor quando abilitato. Le modifiche ai file avvengono in background senza aprire viste di differenze o rubare il focus. Puoi continuare a lavorare senza interruzioni mentre Roo effettua modifiche. I file possono essere aperti senza focus per catturare diagnostiche o rimanere completamente chiusi."
		},
		"ASSISTANT_MESSAGE_PARSER": {
			"name": "Usa il nuovo parser dei messaggi",
			"description": "Abilita il parser di messaggi in streaming sperimentale che migliora nettamente le risposte lunghe elaborando i messaggi in modo più efficiente."
>>>>>>> f53fd390
		}
	},
	"promptCaching": {
		"label": "Disattiva la cache dei prompt",
		"description": "Quando selezionato, Ponder non utilizzerà la cache dei prompt per questo modello."
	},
	"temperature": {
		"useCustom": "Usa temperatura personalizzata",
		"description": "Controlla la casualità nelle risposte del modello.",
		"rangeDescription": "Valori più alti rendono l'output più casuale, valori più bassi lo rendono più deterministico."
	},
	"modelInfo": {
		"supportsImages": "Supporta immagini",
		"noImages": "Non supporta immagini",
		"supportsComputerUse": "Supporta uso del computer",
		"noComputerUse": "Non supporta uso del computer",
		"supportsPromptCache": "Supporta cache dei prompt",
		"noPromptCache": "Non supporta cache dei prompt",
		"maxOutput": "Output massimo",
		"inputPrice": "Prezzo input",
		"outputPrice": "Prezzo output",
		"cacheReadsPrice": "Prezzo letture cache",
		"cacheWritesPrice": "Prezzo scritture cache",
		"enableStreaming": "Abilita streaming",
		"enableR1Format": "Abilita i parametri del modello R1",
		"enableR1FormatTips": "Deve essere abilitato quando si utilizzano modelli R1 come QWQ, per evitare l'errore 400",
		"useAzure": "Usa Azure",
		"azureApiVersion": "Imposta versione API Azure",
		"gemini": {
			"freeRequests": "* Gratuito fino a {{count}} richieste al minuto. Dopo, la fatturazione dipende dalla dimensione del prompt.",
			"pricingDetails": "Per maggiori informazioni, vedi i dettagli sui prezzi.",
			"billingEstimate": "* La fatturazione è una stima - il costo esatto dipende dalle dimensioni del prompt."
		}
	},
	"modelPicker": {
		"automaticFetch": "L'estensione recupera automaticamente l'elenco più recente dei modelli disponibili su <serviceLink>{{serviceName}}</serviceLink>. Se non sei sicuro di quale modello scegliere, Ponder funziona meglio con <defaultModelLink>{{defaultModelId}}</defaultModelLink>. Puoi anche cercare \"free\" per opzioni gratuite attualmente disponibili.",
		"label": "Modello",
		"searchPlaceholder": "Cerca",
		"noMatchFound": "Nessuna corrispondenza trovata",
		"useCustomModel": "Usa personalizzato: {{modelId}}"
	},
	"footer": {
		"feedback": "Se hai domande o feedback, sentiti libero di aprire un issue su <githubLink>github.com/PonderDev/Ponder</githubLink> o unirti a <redditLink>reddit.com/r/Ponder</redditLink> o <discordLink>discord.gg/roocode</discordLink>",
		"telemetry": {
			"label": "Consenti segnalazioni anonime di errori e utilizzo",
			"description": "Aiuta a migliorare Ponder inviando dati di utilizzo anonimi e segnalazioni di errori. Non vengono mai inviati codice, prompt o informazioni personali. Consulta la nostra politica sulla privacy per maggiori dettagli."
		},
		"settings": {
			"import": "Importa",
			"export": "Esporta",
			"reset": "Ripristina"
		}
	},
	"thinkingBudget": {
		"maxTokens": "Token massimi",
		"maxThinkingTokens": "Token massimi di pensiero"
	},
	"validation": {
		"apiKey": "È necessario fornire una chiave API valida.",
		"awsRegion": "È necessario scegliere una regione per utilizzare Amazon Bedrock.",
		"googleCloud": "È necessario fornire un ID progetto e una regione Google Cloud validi.",
		"modelId": "È necessario fornire un ID modello valido.",
		"modelSelector": "È necessario fornire un selettore di modello valido.",
		"openAi": "È necessario fornire un URL base, una chiave API e un ID modello validi.",
		"arn": {
			"invalidFormat": "Formato ARN non valido. Verificare i requisiti del formato.",
			"regionMismatch": "Attenzione: La regione nel tuo ARN ({{arnRegion}}) non corrisponde alla regione selezionata ({{region}}). Questo potrebbe causare problemi di accesso. Il provider utilizzerà la regione dall'ARN."
		},
		"modelAvailability": "L'ID modello ({{modelId}}) fornito non è disponibile. Seleziona un modello diverso.",
		"providerNotAllowed": "Il fornitore '{{provider}}' non è consentito dalla tua organizzazione",
		"modelNotAllowed": "Il modello '{{model}}' non è consentito per il fornitore '{{provider}}' dalla tua organizzazione.",
		"profileInvalid": "Questo profilo contiene un fornitore o un modello non consentito dalla tua organizzazione."
	},
	"placeholders": {
		"apiKey": "Inserisci chiave API...",
		"profileName": "Inserisci nome profilo",
		"accessKey": "Inserisci chiave di accesso...",
		"secretKey": "Inserisci chiave segreta...",
		"sessionToken": "Inserisci token di sessione...",
		"credentialsJson": "Inserisci JSON delle credenziali...",
		"keyFilePath": "Inserisci percorso file chiave...",
		"projectId": "Inserisci ID progetto...",
		"customArn": "Inserisci ARN (es. arn:aws:bedrock:us-east-1:123456789012:foundation-model/my-model)",
		"baseUrl": "Inserisci URL base...",
		"modelId": {
			"lmStudio": "es. meta-llama-3.1-8b-instruct",
			"lmStudioDraft": "es. lmstudio-community/llama-3.2-1b-instruct",
			"ollama": "es. llama3.1"
		},
		"numbers": {
			"maxTokens": "es. 4096",
			"contextWindow": "es. 128000",
			"inputPrice": "es. 0.0001",
			"outputPrice": "es. 0.0002",
			"cacheWritePrice": "es. 0.00005"
		}
	},
	"defaults": {
		"ollamaUrl": "Predefinito: http://localhost:11434",
		"lmStudioUrl": "Predefinito: http://localhost:1234",
		"geminiUrl": "Predefinito: https://generativelanguage.googleapis.com"
	},
	"labels": {
		"customArn": "ARN personalizzato",
		"useCustomArn": "Usa ARN personalizzato..."
	},
	"includeMaxOutputTokens": "Includi token di output massimi",
	"includeMaxOutputTokensDescription": "Invia il parametro dei token di output massimi nelle richieste API. Alcuni provider potrebbero non supportarlo.",
	"limitMaxTokensDescription": "Limita il numero massimo di token nella risposta",
	"maxOutputTokensLabel": "Token di output massimi",
	"maxTokensGenerateDescription": "Token massimi da generare nella risposta"
}<|MERGE_RESOLUTION|>--- conflicted
+++ resolved
@@ -126,12 +126,7 @@
 		"resetToDefault": "Ripristina al valore predefinito"
 	},
 	"autoApprove": {
-<<<<<<< HEAD
 		"description": "Permetti a Ponder di eseguire automaticamente operazioni senza richiedere approvazione. Abilita queste impostazioni solo se ti fidi completamente dell'IA e comprendi i rischi di sicurezza associati.",
-=======
-		"description": "Permetti a Roo di eseguire automaticamente operazioni senza richiedere approvazione. Abilita queste impostazioni solo se ti fidi completamente dell'IA e comprendi i rischi di sicurezza associati.",
-		"enabled": "Auto-approvazione abilitata",
->>>>>>> f53fd390
 		"toggleAriaLabel": "Attiva/disattiva approvazione automatica",
 		"disabledAriaLabel": "Approvazione automatica disabilitata - seleziona prima le opzioni",
 		"readOnly": {
@@ -704,15 +699,11 @@
 		},
 		"PREVENT_FOCUS_DISRUPTION": {
 			"name": "Modifica in background",
-<<<<<<< HEAD
-			"description": "Previene l'interruzione del focus dell'editor quando abilitato. Le modifiche ai file avvengono in background senza aprire viste di differenze o rubare il focus. Puoi continuare a lavorare senza interruzioni mentre Ponder effettua modifiche. I file possono essere aperti senza focus per catturare diagnostiche o rimanere completamente chiusi."
-=======
 			"description": "Previene l'interruzione del focus dell'editor quando abilitato. Le modifiche ai file avvengono in background senza aprire viste di differenze o rubare il focus. Puoi continuare a lavorare senza interruzioni mentre Roo effettua modifiche. I file possono essere aperti senza focus per catturare diagnostiche o rimanere completamente chiusi."
 		},
 		"ASSISTANT_MESSAGE_PARSER": {
 			"name": "Usa il nuovo parser dei messaggi",
 			"description": "Abilita il parser di messaggi in streaming sperimentale che migliora nettamente le risposte lunghe elaborando i messaggi in modo più efficiente."
->>>>>>> f53fd390
 		}
 	},
 	"promptCaching": {
