--- conflicted
+++ resolved
@@ -126,12 +126,7 @@
 		"resetToDefault": "Przywróć domyślne"
 	},
 	"autoApprove": {
-<<<<<<< HEAD
 		"description": "Pozwól Ponder na automatyczne wykonywanie operacji bez wymagania zatwierdzenia. Włącz te ustawienia tylko jeśli w pełni ufasz AI i rozumiesz związane z tym zagrożenia bezpieczeństwa.",
-=======
-		"description": "Pozwól Roo na automatyczne wykonywanie operacji bez wymagania zatwierdzenia. Włącz te ustawienia tylko jeśli w pełni ufasz AI i rozumiesz związane z tym zagrożenia bezpieczeństwa.",
-		"enabled": "Auto-zatwierdzanie włączone",
->>>>>>> f53fd390
 		"toggleAriaLabel": "Przełącz automatyczne zatwierdzanie",
 		"disabledAriaLabel": "Automatyczne zatwierdzanie wyłączone - najpierw wybierz opcje",
 		"readOnly": {
@@ -704,15 +699,11 @@
 		},
 		"PREVENT_FOCUS_DISRUPTION": {
 			"name": "Edycja w tle",
-<<<<<<< HEAD
-			"description": "Zapobiega zakłócaniu fokusa edytora gdy włączone. Edycje plików odbywają się w tle bez otwierania widoków różnic lub kradzieży fokusa. Możesz kontynuować pracę bez przeszkód podczas gdy Ponder wprowadza zmiany. Pliki mogą być otwierane bez fokusa aby przechwycić diagnostykę lub pozostać całkowicie zamknięte."
-=======
 			"description": "Zapobiega zakłócaniu fokusa edytora gdy włączone. Edycje plików odbywają się w tle bez otwierania widoków różnic lub kradzieży fokusa. Możesz kontynuować pracę bez przeszkód podczas gdy Roo wprowadza zmiany. Pliki mogą być otwierane bez fokusa aby przechwycić diagnostykę lub pozostać całkowicie zamknięte."
 		},
 		"ASSISTANT_MESSAGE_PARSER": {
 			"name": "Użyj nowego parsera wiadomości",
 			"description": "Włącz eksperymentalny parser wiadomości w strumieniu, który przyspiesza długie odpowiedzi dzięki bardziej wydajnemu przetwarzaniu wiadomości."
->>>>>>> f53fd390
 		}
 	},
 	"promptCaching": {
