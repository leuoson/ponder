﻿{
	"common": {
		"save": "저장",
		"done": "완료",
		"cancel": "취소",
		"reset": "초기화",
		"select": "선택",
		"add": "헤더 추가",
		"remove": "삭제"
	},
	"header": {
		"title": "설정",
		"saveButtonTooltip": "변경 사항 저장",
		"nothingChangedTooltip": "변경 사항 없음",
		"doneButtonTooltip": "저장되지 않은 변경 사항을 버리고 설정 패널 닫기"
	},
	"unsavedChangesDialog": {
		"title": "저장되지 않은 변경 사항",
		"description": "변경 사항을 버리고 계속하시겠습니까?",
		"cancelButton": "취소",
		"discardButton": "변경 사항 버리기"
	},
	"sections": {
		"providers": "공급자",
		"autoApprove": "자동 승인",
		"browser": "컴퓨터 접근",
		"checkpoints": "체크포인트",
		"notifications": "알림",
		"contextManagement": "컨텍스트",
		"terminal": "터미널",
		"prompts": "프롬프트",
		"experimental": "실험적",
		"language": "언어",
		"about": "Ponder 정보"
	},
	"prompts": {
		"description": "프롬프트 향상, 코드 설명, 문제 해결과 같은 빠른 작업에 사용되는 지원 프롬프트를 구성합니다. 이러한 프롬프트는 Ponder가 일반적인 개발 작업에 대해 더 나은 지원을 제공하는 데 도움이 됩니다."
	},
	"codeIndex": {
		"title": "코드베이스 인덱싱",
		"enableLabel": "코드베이스 인덱싱 활성화",
		"enableDescription": "향상된 검색 및 컨텍스트 이해를 위해 코드 인덱싱 활성화",
		"providerLabel": "임베딩 제공자",
		"selectProviderPlaceholder": "제공자 선택",
		"openaiProvider": "OpenAI",
		"ollamaProvider": "Ollama",
		"geminiProvider": "Gemini",
		"geminiApiKeyLabel": "API 키:",
		"geminiApiKeyPlaceholder": "Gemini API 키를 입력하세요",
		"mistralProvider": "Mistral",
		"mistralApiKeyLabel": "API 키:",
		"mistralApiKeyPlaceholder": "Mistral API 키를 입력하세요",
		"openaiCompatibleProvider": "OpenAI 호환",
		"openAiKeyLabel": "OpenAI API 키",
		"openAiKeyPlaceholder": "OpenAI API 키를 입력하세요",
		"openAiCompatibleBaseUrlLabel": "기본 URL",
		"openAiCompatibleApiKeyLabel": "API 키",
		"openAiCompatibleApiKeyPlaceholder": "API 키를 입력하세요",
		"openAiCompatibleModelDimensionLabel": "임베딩 차원:",
		"modelDimensionLabel": "모델 차원",
		"openAiCompatibleModelDimensionPlaceholder": "예: 1536",
		"openAiCompatibleModelDimensionDescription": "모델의 임베딩 차원(출력 크기)입니다. 이 값에 대해서는 제공업체의 문서를 확인하세요. 일반적인 값: 384, 768, 1536, 3072.",
		"modelLabel": "모델",
		"selectModelPlaceholder": "모델 선택",
		"ollamaUrlLabel": "Ollama URL:",
		"qdrantUrlLabel": "Qdrant URL",
		"qdrantKeyLabel": "Qdrant 키:",
		"startIndexingButton": "시작",
		"clearIndexDataButton": "인덱스 지우기",
		"unsavedSettingsMessage": "인덱싱 프로세스를 시작하기 전에 설정을 저장해 주세요.",
		"clearDataDialog": {
			"title": "확실합니까?",
			"description": "이 작업은 취소할 수 없습니다. 코드베이스 인덱스 데이터가 영구적으로 삭제됩니다.",
			"cancelButton": "취소",
			"confirmButton": "데이터 지우기"
		},
		"description": "프로젝트의 시맨틱 검색을 활성화하기 위한 코드베이스 인덱싱 설정을 구성합니다. <0>자세히 알아보기</0>",
		"statusTitle": "상태",
		"settingsTitle": "인덱싱 설정",
		"disabledMessage": "코드베이스 인덱싱이 현재 비활성화되어 있습니다. 인덱싱 옵션을 구성하려면 전역 설정에서 활성화하세요.",
		"embedderProviderLabel": "임베더 제공자",
		"modelPlaceholder": "모델 이름을 입력하세요",
		"selectModel": "모델 선택",
		"ollamaBaseUrlLabel": "Ollama 기본 URL",
		"qdrantApiKeyLabel": "Qdrant API 키",
		"qdrantApiKeyPlaceholder": "Qdrant API 키를 입력하세요 (선택사항)",
		"setupConfigLabel": "설정",
		"ollamaUrlPlaceholder": "http://localhost:11434",
		"openAiCompatibleBaseUrlPlaceholder": "https://api.example.com",
		"modelDimensionPlaceholder": "1536",
		"qdrantUrlPlaceholder": "http://localhost:6333",
		"saveError": "설정을 저장하지 못했습니다",
		"modelDimensions": "({{dimension}} 차원)",
		"saveSuccess": "설정이 성공적으로 저장되었습니다",
		"saving": "저장 중...",
		"saveSettings": "저장",
		"indexingStatuses": {
			"standby": "대기",
			"indexing": "인덱싱 중",
			"indexed": "인덱싱됨",
			"error": "오류"
		},
		"close": "닫기",
		"validation": {
			"invalidQdrantUrl": "잘못된 Qdrant URL",
			"invalidOllamaUrl": "잘못된 Ollama URL",
			"invalidBaseUrl": "잘못된 기본 URL",
			"qdrantUrlRequired": "Qdrant URL이 필요합니다",
			"openaiApiKeyRequired": "OpenAI API 키가 필요합니다",
			"modelSelectionRequired": "모델 선택이 필요합니다",
			"apiKeyRequired": "API 키가 필요합니다",
			"modelIdRequired": "모델 ID가 필요합니다",
			"modelDimensionRequired": "모델 차원이 필요합니다",
			"geminiApiKeyRequired": "Gemini API 키가 필요합니다",
			"mistralApiKeyRequired": "Mistral API 키가 필요합니다",
			"ollamaBaseUrlRequired": "Ollama 기본 URL이 필요합니다",
			"baseUrlRequired": "기본 URL이 필요합니다",
			"modelDimensionMinValue": "모델 차원은 0보다 커야 합니다"
		},
		"advancedConfigLabel": "고급 구성",
		"searchMinScoreLabel": "검색 점수 임계값",
		"searchMinScoreDescription": "검색 결과에 필요한 최소 유사도 점수(0.0-1.0). 값이 낮을수록 더 많은 결과가 반환되지만 관련성이 떨어질 수 있습니다. 값이 높을수록 결과는 적지만 관련성이 높은 결과가 반환됩니다.",
		"searchMinScoreResetTooltip": "기본값(0.4)으로 재설정",
		"searchMaxResultsLabel": "최대 검색 결과",
		"searchMaxResultsDescription": "코드베이스 인덱스를 쿼리할 때 반환할 최대 검색 결과 수입니다. 값이 높을수록 더 많은 컨텍스트를 제공하지만 관련성이 낮은 결과가 포함될 수 있습니다.",
		"resetToDefault": "기본값으로 재설정"
	},
	"autoApprove": {
<<<<<<< HEAD
		"description": "Ponder가 승인 없이 자동으로 작업을 수행할 수 있도록 허용합니다. AI를 완전히 신뢰하고 관련 보안 위험을 이해하는 경우에만 이러한 설정을 활성화하세요.",
=======
		"description": "Roo가 승인 없이 자동으로 작업을 수행할 수 있도록 허용합니다. AI를 완전히 신뢰하고 관련 보안 위험을 이해하는 경우에만 이러한 설정을 활성화하세요.",
		"enabled": "자동 승인 활성화됨",
>>>>>>> f53fd390
		"toggleAriaLabel": "자동 승인 전환",
		"disabledAriaLabel": "자동 승인 비활성화됨 - 먼저 옵션을 선택하세요",
		"readOnly": {
			"label": "읽기",
			"description": "활성화되면 Ponder는 승인 버튼을 클릭하지 않고도 자동으로 디렉토리 내용을 보고 파일을 읽습니다.",
			"outsideWorkspace": {
				"label": "워크스페이스 외부 파일 포함",
				"description": "Ponder가 승인 없이 현재 워크스페이스 외부의 파일을 읽을 수 있도록 허용합니다."
			}
		},
		"write": {
			"label": "쓰기",
			"description": "승인 없이 자동으로 파일 생성 및 편집",
			"delayLabel": "진단이 잠재적 문제를 감지할 수 있도록 쓰기 후 지연",
			"outsideWorkspace": {
				"label": "워크스페이스 외부 파일 포함",
				"description": "Ponder가 승인 없이 현재 워크스페이스 외부의 파일을 생성하고 편집할 수 있도록 허용합니다."
			},
			"protected": {
				"label": "보호된 파일 포함",
				"description": "Ponder가 보호된 파일(.rooignore 및 .ponder/ 구성 파일 등)을 승인 없이 생성하고 편집할 수 있도록 허용합니다."
			}
		},
		"browser": {
			"label": "브라우저",
			"description": "승인 없이 자동으로 브라우저 작업 수행 — 참고: 모델이 컴퓨터 사용을 지원할 때만 적용됩니다"
		},
		"retry": {
			"label": "재시도",
			"description": "서버가 오류 응답을 반환할 때 자동으로 실패한 API 요청 재시도",
			"delayLabel": "요청 재시도 전 지연"
		},
		"mcp": {
			"label": "MCP",
			"description": "MCP 서버 보기에서 개별 MCP 도구의 자동 승인 활성화(이 설정과 도구의 \"항상 허용\" 체크박스 모두 필요)"
		},
		"modeSwitch": {
			"label": "모드",
			"description": "승인 없이 자동으로 다양한 모드 간 전환"
		},
		"subtasks": {
			"label": "하위 작업",
			"description": "승인 없이 하위 작업 생성 및 완료 허용"
		},
		"followupQuestions": {
			"label": "질문",
			"description": "설정된 시간이 지나면 후속 질문에 대한 첫 번째 제안 답변을 자동으로 선택합니다",
			"timeoutLabel": "첫 번째 답변을 자동 선택하기 전 대기 시간"
		},
		"execute": {
			"label": "실행",
			"description": "승인 없이 자동으로 허용된 터미널 명령 실행",
			"allowedCommands": "허용된 자동 실행 명령",
			"allowedCommandsDescription": "\"실행 작업 항상 승인\"이 활성화되었을 때 자동 실행될 수 있는 명령 접두사. 모든 명령을 허용하려면 * 추가(주의해서 사용)",
			"deniedCommands": "거부된 명령",
			"deniedCommandsDescription": "승인을 요청하지 않고 자동으로 거부될 명령 접두사. 허용된 명령과 충돌하는 경우 가장 긴 접두사 일치가 우선됩니다. 모든 명령을 거부하려면 * 추가",
			"commandPlaceholder": "명령 접두사 입력(예: 'git ')",
			"deniedCommandPlaceholder": "거부할 명령 접두사 입력(예: 'rm -rf')",
			"addButton": "추가",
			"autoDenied": "접두사 `{{prefix}}`를 가진 명령어는 사용자에 의해 금지되었습니다. 다른 명령어를 실행하여 이 제한을 우회하지 마세요."
		},
		"updateTodoList": {
			"label": "Todo",
			"description": "승인 없이 자동으로 할 일 목록이 업데이트됩니다"
		},
		"apiRequestLimit": {
			"title": "최대 요청 수",
			"description": "작업을 계속하기 위한 승인을 요청하기 전에 자동으로 이 수의 API 요청을 수행합니다.",
			"unlimited": "무제한"
		},
		"selectOptionsFirst": "자동 승인을 활성화하려면 아래에서 하나 이상의 옵션을 선택하세요",
		"apiCostLimit": {
			"unlimited": "무제한",
			"title": "최대 비용"
		},
		"maxLimits": {
			"description": "이러한 한도까지 자동으로 요청을 수행한 후, 계속 진행하기 위한 승인을 요청합니다."
		}
	},
	"providers": {
		"providerDocumentation": "{{provider}} 문서",
		"configProfile": "구성 프로필",
		"description": "다양한 API 구성을 저장하여 제공자와 설정 간에 빠르게 전환할 수 있습니다.",
		"apiProvider": "API 제공자",
		"model": "모델",
		"nameEmpty": "이름은 비워둘 수 없습니다",
		"nameExists": "이 이름의 프로필이 이미 존재합니다",
		"deleteProfile": "프로필 삭제",
		"invalidArnFormat": "잘못된 ARN 형식입니다. 위의 예시를 확인하세요.",
		"enterNewName": "새 이름 입력",
		"addProfile": "프로필 추가",
		"renameProfile": "프로필 이름 변경",
		"newProfile": "새 구성 프로필",
		"enterProfileName": "프로필 이름 입력",
		"createProfile": "프로필 생성",
		"cannotDeleteOnlyProfile": "유일한 프로필은 삭제할 수 없습니다",
		"searchPlaceholder": "프로필 검색",
		"searchProviderPlaceholder": "공급자 검색",
		"noProviderMatchFound": "공급자를 찾을 수 없습니다",
		"noMatchFound": "일치하는 프로필이 없습니다",
		"vscodeLmDescription": "VS Code 언어 모델 API를 사용하면 GitHub Copilot을 포함한 기타 VS Code 확장 프로그램이 제공하는 모델을 실행할 수 있습니다. 시작하려면 VS Code 마켓플레이스에서 Copilot 및 Copilot Chat 확장 프로그램을 설치하는 것이 가장 쉽습니다.",
		"awsCustomArnUse": "사용하려는 모델의 유효한 Amazon Bedrock ARN을 입력하세요. 형식 예시:",
		"awsCustomArnDesc": "ARN의 리전이 위에서 선택한 AWS 리전과 일치하는지 확인하세요.",
		"openRouterApiKey": "OpenRouter API 키",
		"getOpenRouterApiKey": "OpenRouter API 키 받기",
		"apiKeyStorageNotice": "API 키는 VSCode의 보안 저장소에 안전하게 저장됩니다",
		"glamaApiKey": "Glama API 키",
		"getGlamaApiKey": "Glama API 키 받기",
		"useCustomBaseUrl": "사용자 정의 기본 URL 사용",
		"useReasoning": "추론 활성화",
		"useHostHeader": "사용자 정의 Host 헤더 사용",
		"useLegacyFormat": "레거시 OpenAI API 형식 사용",
		"customHeaders": "사용자 정의 헤더",
		"headerName": "헤더 이름",
		"headerValue": "헤더 값",
		"noCustomHeaders": "정의된 사용자 정의 헤더가 없습니다. + 버튼을 클릭하여 추가하세요.",
		"requestyApiKey": "Requesty API 키",
		"refreshModels": {
			"label": "모델 새로고침",
			"hint": "최신 모델을 보려면 설정을 다시 열어주세요.",
			"loading": "모델 목록 새로고침 중...",
			"success": "모델 목록이 성공적으로 새로고침되었습니다!",
			"error": "모델 목록 새로고침에 실패했습니다. 다시 시도해 주세요."
		},
		"getRequestyApiKey": "Requesty API 키 받기",
		"openRouterTransformsText": "프롬프트와 메시지 체인을 컨텍스트 크기로 압축 (<a>OpenRouter Transforms</a>)",
		"anthropicApiKey": "Anthropic API 키",
		"getAnthropicApiKey": "Anthropic API 키 받기",
		"anthropicUseAuthToken": "X-Api-Key 대신 Authorization 헤더로 Anthropic API 키 전달",
		"cerebrasApiKey": "Cerebras API 키",
		"getCerebrasApiKey": "Cerebras API 키 가져오기",
		"chutesApiKey": "Chutes API 키",
		"getChutesApiKey": "Chutes API 키 받기",
		"fireworksApiKey": "Fireworks API 키",
		"getFireworksApiKey": "Fireworks API 키 받기",
		"deepSeekApiKey": "DeepSeek API 키",
		"getDeepSeekApiKey": "DeepSeek API 키 받기",
		"doubaoApiKey": "Doubao API 키",
		"getDoubaoApiKey": "Doubao API 키 받기",
		"moonshotApiKey": "Moonshot API 키",
		"getMoonshotApiKey": "Moonshot API 키 받기",
		"moonshotBaseUrl": "Moonshot 엔트리포인트",
		"zaiApiKey": "Z AI API 키",
		"getZaiApiKey": "Z AI API 키 받기",
		"zaiEntrypoint": "Z AI 엔트리포인트",
		"zaiEntrypointDescription": "위치에 따라 적절한 API 엔트리포인트를 선택하세요. 중국에 있다면 open.bigmodel.cn을 선택하세요. 그렇지 않으면 api.z.ai를 선택하세요.",
		"geminiApiKey": "Gemini API 키",
		"getGroqApiKey": "Groq API 키 받기",
		"groqApiKey": "Groq API 키",
		"getSambaNovaApiKey": "SambaNova API 키 받기",
		"sambaNovaApiKey": "SambaNova API 키",
		"getGeminiApiKey": "Gemini API 키 받기",
		"getHuggingFaceApiKey": "Hugging Face API 키 받기",
		"huggingFaceApiKey": "Hugging Face API 키",
		"huggingFaceModelId": "모델 ID",
		"huggingFaceLoading": "로딩 중...",
		"huggingFaceModelsCount": "({{count}}개 모델)",
		"huggingFaceSelectModel": "모델 선택...",
		"huggingFaceSearchModels": "모델 검색...",
		"huggingFaceNoModelsFound": "모델을 찾을 수 없음",
		"huggingFaceProvider": "제공자",
		"huggingFaceProviderAuto": "자동",
		"huggingFaceSelectProvider": "제공자 선택...",
		"huggingFaceSearchProviders": "제공자 검색...",
		"huggingFaceNoProvidersFound": "제공자를 찾을 수 없음",
		"apiKey": "API 키",
		"openAiApiKey": "OpenAI API 키",
		"openAiBaseUrl": "기본 URL",
		"getOpenAiApiKey": "OpenAI API 키 받기",
		"mistralApiKey": "Mistral API 키",
		"getMistralApiKey": "Mistral / Codestral API 키 받기",
		"codestralBaseUrl": "Codestral 기본 URL (선택사항)",
		"codestralBaseUrlDesc": "Codestral 모델의 대체 URL을 설정합니다.",
		"xaiApiKey": "xAI API 키",
		"getXaiApiKey": "xAI API 키 받기",
		"litellmApiKey": "LiteLLM API 키",
		"litellmBaseUrl": "LiteLLM 기본 URL",
		"awsCredentials": "AWS 자격 증명",
		"awsProfile": "AWS 프로필",
		"awsApiKey": "Amazon Bedrock API 키",
		"awsProfileName": "AWS 프로필 이름",
		"awsAccessKey": "AWS 액세스 키",
		"awsSecretKey": "AWS 시크릿 키",
		"awsSessionToken": "AWS 세션 토큰",
		"awsRegion": "AWS 리전",
		"awsCrossRegion": "교차 리전 추론 사용",
		"awsBedrockVpc": {
			"useCustomVpcEndpoint": "사용자 지정 VPC 엔드포인트 사용",
			"vpcEndpointUrlPlaceholder": "VPC 엔드포인트 URL 입력 (선택사항)",
			"examples": "예시:"
		},
		"enablePromptCaching": "프롬프트 캐시 활성화",
		"enablePromptCachingTitle": "지원되는 모델의 성능을 향상시키고 비용을 절감하기 위해 프롬프트 캐시를 활성화합니다.",
		"cacheUsageNote": "참고: 캐시 사용이 표시되지 않는 경우, 다른 모델을 선택한 다음 원하는 모델을 다시 선택해 보세요.",
		"vscodeLmModel": "언어 모델",
		"vscodeLmWarning": "참고: 이는 매우 실험적인 통합이며, 공급자 지원은 다를 수 있습니다. 모델이 지원되지 않는다는 오류가 발생하면, 이는 공급자 측의 문제입니다.",
		"geminiParameters": {
			"urlContext": {
				"title": "URL 컨텍스트 활성화",
				"description": "응답을 생성할 때 추가 컨텍스트를 위해 Gemini가 URL에 액세스하고 처리할 수 있도록 합니다. 웹 콘텐츠 분석이 필요한 작업에 유용합니다."
			},
			"groundingSearch": {
				"title": "Google 검색과 함께 근거 지정 활성화",
				"description": "Gemini가 최신 정보를 얻기 위해 Google을 검색하고 응답을 실시간 데이터에 근거하도록 합니다. 최신 정보가 필요한 쿼리에 유용합니다."
			}
		},
		"googleCloudSetup": {
			"title": "Google Cloud Vertex AI를 사용하려면:",
			"step1": "1. Google Cloud 계정을 만들고, Vertex AI API를 활성화하고, 원하는 Claude 모델을 활성화하세요.",
			"step2": "2. Google Cloud CLI를 설치하고 애플리케이션 기본 자격 증명을 구성하세요.",
			"step3": "3. 또는 자격 증명이 있는 서비스 계정을 만드세요."
		},
		"googleCloudCredentials": "Google Cloud 자격 증명",
		"googleCloudKeyFile": "Google Cloud 키 파일 경로",
		"googleCloudProjectId": "Google Cloud 프로젝트 ID",
		"googleCloudRegion": "Google Cloud 리전",
		"lmStudio": {
			"baseUrl": "기본 URL (선택사항)",
			"modelId": "모델 ID",
			"speculativeDecoding": "추론 디코딩 활성화",
			"draftModelId": "초안 모델 ID",
			"draftModelDesc": "추론 디코딩이 올바르게 작동하려면 초안 모델이 동일한 모델 패밀리에서 와야 합니다.",
			"selectDraftModel": "초안 모델 선택",
			"noModelsFound": "초안 모델을 찾을 수 없습니다. LM Studio가 서버 모드로 실행 중인지 확인하세요.",
			"description": "LM Studio를 사용하면 컴퓨터에서 로컬로 모델을 실행할 수 있습니다. 시작하는 방법은 <a>빠른 시작 가이드</a>를 참조하세요. 이 확장 프로그램과 함께 사용하려면 LM Studio의 <b>로컬 서버</b> 기능도 시작해야 합니다. <span>참고:</span> Ponder는 복잡한 프롬프트를 사용하며 Claude 모델에서 가장 잘 작동합니다. 덜 강력한 모델은 예상대로 작동하지 않을 수 있습니다."
		},
		"ollama": {
			"baseUrl": "기본 URL (선택사항)",
			"modelId": "모델 ID",
			"description": "Ollama를 사용하면 컴퓨터에서 로컬로 모델을 실행할 수 있습니다. 시작하는 방법은 빠른 시작 가이드를 참조하세요.",
			"warning": "참고: Ponder는 복잡한 프롬프트를 사용하며 Claude 모델에서 가장 잘 작동합니다. 덜 강력한 모델은 예상대로 작동하지 않을 수 있습니다."
		},
		"unboundApiKey": "Unbound API 키",
		"getUnboundApiKey": "Unbound API 키 받기",
		"unboundRefreshModelsSuccess": "모델 목록이 업데이트되었습니다! 이제 최신 모델에서 선택할 수 있습니다.",
		"unboundInvalidApiKey": "잘못된 API 키입니다. API 키를 확인하고 다시 시도해 주세요.",
		"humanRelay": {
			"description": "API 키가 필요하지 않지만, 사용자가 웹 채팅 AI에 정보를 복사하여 붙여넣어야 합니다.",
			"instructions": "사용 중에 대화 상자가 나타나고 현재 메시지가 자동으로 클립보드에 복사됩니다. 이를 웹 버전 AI(예: ChatGPT 또는 Claude)에 붙여넣은 다음, AI의 응답을 대화 상자에 복사하고 확인 버튼을 클릭해야 합니다."
		},
		"openRouter": {
			"providerRouting": {
				"title": "OpenRouter 제공자 라우팅",
				"description": "OpenRouter는 귀하의 모델에 가장 적합한 사용 가능한 제공자에게 요청을 전달합니다. 기본적으로 요청은 가동 시간을 최대화하기 위해 상위 제공자 간에 부하 분산됩니다. 그러나 이 모델에 사용할 특정 제공자를 선택할 수 있습니다.",
				"learnMore": "제공자 라우팅에 대해 자세히 알아보기"
			}
		},
		"customModel": {
			"capabilities": "사용자 정의 OpenAI 호환 모델의 기능과 가격을 구성하세요. 모델 기능이 Ponder의 성능에 영향을 미칠 수 있으므로 신중하게 지정하세요.",
			"maxTokens": {
				"label": "최대 출력 토큰",
				"description": "모델이 응답에서 생성할 수 있는 최대 토큰 수입니다. (서버가 최대 토큰을 설정하도록 하려면 -1을 지정하세요.)"
			},
			"contextWindow": {
				"label": "컨텍스트 창 크기",
				"description": "모델이 처리할 수 있는 총 토큰 수(입력 + 출력)입니다."
			},
			"imageSupport": {
				"label": "이미지 지원",
				"description": "이 모델이 이미지를 처리하고 이해할 수 있습니까?"
			},
			"computerUse": {
				"label": "컴퓨터 사용",
				"description": "이 모델이 브라우저와 상호 작용할 수 있습니까? (예: Claude 3.7 Sonnet)"
			},
			"promptCache": {
				"label": "프롬프트 캐시",
				"description": "이 모델이 프롬프트를 캐시할 수 있습니까?"
			},
			"pricing": {
				"input": {
					"label": "입력 가격",
					"description": "입력/프롬프트의 백만 토큰당 비용입니다. 이는 모델에 컨텍스트와 지침을 보내는 비용에 영향을 미칩니다."
				},
				"output": {
					"label": "출력 가격",
					"description": "모델 응답의 백만 토큰당 비용입니다. 이는 생성된 콘텐츠와 완성의 비용에 영향을 미칩니다."
				},
				"cacheReads": {
					"label": "캐시 읽기 가격",
					"description": "캐시에서 읽기의 백만 토큰당 비용입니다. 이는 캐시된 응답을 검색할 때 청구되는 가격입니다."
				},
				"cacheWrites": {
					"label": "캐시 쓰기 가격",
					"description": "캐시에 쓰기의 백만 토큰당 비용입니다. 이는 프롬프트가 처음 캐시될 때 청구되는 가격입니다."
				}
			},
			"resetDefaults": "기본값으로 재설정"
		},
		"rateLimitSeconds": {
			"label": "속도 제한",
			"description": "API 요청 간 최소 시간."
		},
		"consecutiveMistakeLimit": {
			"label": "오류 및 반복 제한",
			"description": "'Ponder에 문제가 발생했습니다' 대화 상자를 표시하기 전의 연속 오류 또는 반복 작업 수",
			"unlimitedDescription": "무제한 재시도 활성화 (자동 진행). 대화 상자가 나타나지 않습니다.",
			"warning": "⚠️ 0으로 설정하면 무제한 재시도가 허용되어 상당한 API 사용량이 발생할 수 있습니다"
		},
		"reasoningEffort": {
			"label": "모델 추론 노력",
			"minimal": "최소 (가장 빠름)",
			"high": "높음",
			"medium": "중간",
			"low": "낮음"
		},
		"verbosity": {
			"label": "출력 상세도",
			"high": "높음",
			"medium": "중간",
			"low": "낮음",
			"description": "모델 응답의 상세도를 제어합니다. 낮은 상세도는 간결한 답변을 생성하고, 높은 상세도는 상세한 설명을 제공합니다."
		},
		"setReasoningLevel": "추론 노력 활성화",
		"claudeCode": {
			"pathLabel": "클로드 코드 경로",
			"description": "Claude Code CLI의 선택적 경로입니다. 설정하지 않으면 'claude'가 기본값입니다.",
			"placeholder": "기본값: claude",
			"maxTokensLabel": "최대 출력 토큰",
			"maxTokensDescription": "Claude Code 응답의 최대 출력 토큰 수. 기본값은 8000입니다."
		}
	},
	"browser": {
		"enable": {
			"label": "브라우저 도구 활성화",
			"description": "활성화되면 Ponder는 컴퓨터 사용을 지원하는 모델을 사용할 때 웹사이트와 상호 작용하기 위해 브라우저를 사용할 수 있습니다. <0>더 알아보기</0>"
		},
		"viewport": {
			"label": "뷰포트 크기",
			"description": "브라우저 상호 작용을 위한 뷰포트 크기를 선택하세요. 이는 웹사이트가 표시되고 상호 작용하는 방식에 영향을 미칩니다.",
			"options": {
				"largeDesktop": "대형 데스크톱 (1280x800)",
				"smallDesktop": "소형 데스크톱 (900x600)",
				"tablet": "태블릿 (768x1024)",
				"mobile": "모바일 (360x640)"
			}
		},
		"screenshotQuality": {
			"label": "스크린샷 품질",
			"description": "브라우저 스크린샷의 WebP 품질을 조정합니다. 높은 값은 더 선명한 스크린샷을 제공하지만 token 사용량이 증가합니다."
		},
		"remote": {
			"label": "원격 브라우저 연결 사용",
			"description": "원격 디버깅이 활성화된 Chrome 브라우저에 연결합니다(--remote-debugging-port=9222).",
			"urlPlaceholder": "사용자 정의 URL(예: http://localhost:9222)",
			"testButton": "연결 테스트",
			"testingButton": "테스트 중...",
			"instructions": "DevTools 프로토콜 호스트 주소를 입력하거나 Chrome 로컬 인스턴스를 자동으로 발견하기 위해 비워두세요. 연결 테스트 버튼은 제공된 경우 사용자 정의 URL을 시도하거나, 필드가 비어 있으면 자동으로 발견합니다."
		}
	},
	"checkpoints": {
		"enable": {
			"label": "자동 체크포인트 활성화",
			"description": "활성화되면 Ponder는 작업 실행 중에 자동으로 체크포인트를 생성하여 변경 사항을 검토하거나 이전 상태로 되돌리기 쉽게 합니다. <0>더 알아보기</0>"
		}
	},
	"notifications": {
		"sound": {
			"label": "사운드 효과 활성화",
			"description": "활성화되면 Ponder는 알림 및 이벤트에 대한 사운드 효과를 재생합니다.",
			"volumeLabel": "볼륨"
		},
		"tts": {
			"label": "음성 합성 활성화",
			"description": "활성화되면 Ponder는 음성 합성을 사용하여 응답을 소리내어 읽습니다.",
			"speedLabel": "속도"
		}
	},
	"contextManagement": {
		"description": "AI의 컨텍스트 창에 포함되는 정보를 제어하여 token 사용량과 응답 품질에 영향을 미칩니다",
		"autoCondenseContextPercent": {
			"label": "지능적 컨텍스트 압축을 트리거하는 임계값",
			"description": "컨텍스트 창이 이 임계값에 도달하면 Ponder가 자동으로 압축합니다."
		},
		"condensingApiConfiguration": {
			"label": "컨텍스트 압축을 위한 API 설정",
			"description": "컨텍스트 압축 작업에 사용할 API 설정을 선택하세요. 선택하지 않으면 현재 활성화된 설정을 사용합니다.",
			"useCurrentConfig": "기본값"
		},
		"customCondensingPrompt": {
			"label": "사용자 지정 컨텍스트 압축 프롬프트",
			"description": "컨텍스트 압축을 위한 사용자 지정 시스템 프롬프트입니다. 기본 프롬프트를 사용하려면 비워 두세요.",
			"placeholder": "여기에 사용자 정의 압축 프롬프트를 입력하세요...\n\n기본 프롬프트와 동일한 구조를 사용할 수 있습니다:\n- 이전 대화\n- 현재 작업\n- 주요 기술 개념\n- 관련 파일 및 코드\n- 문제 해결\n- 보류 중인 작업 및 다음 단계",
			"reset": "기본값으로 재설정",
			"hint": "비어있음 = 기본 프롬프트 사용"
		},
		"autoCondenseContext": {
			"name": "지능적 컨텍스트 압축 자동 트리거",
			"description": "활성화되면 Ponder는 임계값에 도달했을 때 자동으로 컨텍스트를 압축합니다. 비활성화되면 여전히 수동으로 컨텍스트 압축을 트리거할 수 있습니다."
		},
		"openTabs": {
			"label": "열린 탭 컨텍스트 제한",
			"description": "컨텍스트에 포함할 VSCode 열린 탭의 최대 수. 높은 값은 더 많은 컨텍스트를 제공하지만 token 사용량이 증가합니다."
		},
		"workspaceFiles": {
			"label": "작업 공간 파일 컨텍스트 제한",
			"description": "현재 작업 디렉토리 세부 정보에 포함할 파일의 최대 수. 높은 값은 더 많은 컨텍스트를 제공하지만 token 사용량이 증가합니다."
		},
		"rooignore": {
			"label": "목록 및 검색에서 .rooignore 파일 표시",
			"description": "활성화되면 .rooignore의 패턴과 일치하는 파일이 잠금 기호와 함께 목록에 표시됩니다. 비활성화되면 이러한 파일은 파일 목록 및 검색에서 완전히 숨겨집니다."
		},
		"maxReadFile": {
			"label": "파일 읽기 자동 축소 임계값",
			"description": "모델이 시작/끝 값을 지정하지 않을 때 Ponder가 읽는 줄 수입니다. 이 수가 파일의 총 줄 수보다 적으면 Ponder는 코드 정의의 줄 번호 인덱스를 생성합니다. 특수한 경우: -1은 Ponder에게 전체 파일을 읽도록 지시하고(인덱싱 없이), 0은 줄을 읽지 않고 최소한의 컨텍스트를 위해 줄 인덱스만 제공하도록 지시합니다. 낮은 값은 초기 컨텍스트 사용을 최소화하고, 이후 정확한 줄 범위 읽기를 가능하게 합니다. 명시적 시작/끝 요청은 이 설정의 제한을 받지 않습니다.",
			"lines": "줄",
			"always_full_read": "항상 전체 파일 읽기"
		},
		"maxConcurrentFileReads": {
			"label": "동시 파일 읽기 제한",
			"description": "read_file 도구가 동시에 처리할 수 있는 최대 파일 수입니다. 높은 값은 여러 작은 파일을 읽는 속도를 높일 수 있지만 메모리 사용량이 증가합니다."
		},
		"diagnostics": {
			"includeMessages": {
				"label": "진단을 자동으로 컨텍스트에 포함",
				"description": "활성화되면 편집된 파일의 진단 메시지(오류)가 자동으로 컨텍스트에 포함됩니다. @problems를 사용하여 언제든지 모든 워크스페이스 진단을 수동으로 포함할 수 있습니다."
			},
			"maxMessages": {
				"label": "최대 진단 메시지",
				"description": "파일당 포함할 최대 진단 메시지 수입니다. 이 제한은 자동 포함(체크박스가 활성화된 경우)과 수동 @problems 언급 모두에 적용됩니다. 값이 높을수록 더 많은 컨텍스트를 제공하지만 토큰 사용량이 증가합니다.",
				"resetTooltip": "기본값(50)으로 재설정",
				"unlimited": "무제한 진단 메시지",
				"unlimitedLabel": "무제한"
			},
			"delayAfterWrite": {
				"label": "진단이 잠재적인 문제를 감지할 수 있도록 쓰기 후 지연",
				"description": "파일 쓰기 후 계속 진행하기 전에 대기하는 시간으로, 진단 도구가 변경 사항을 처리하고 문제를 감지할 수 있도록 합니다."
			}
		},
		"condensingThreshold": {
			"label": "압축 트리거 임계값",
			"selectProfile": "프로필 임계값 구성",
			"defaultProfile": "글로벌 기본값 (모든 프로필)",
			"defaultDescription": "컨텍스트가 이 비율에 도달하면 사용자 정의 설정이 없는 한 모든 프로필에 대해 자동으로 압축됩니다",
			"profileDescription": "이 프로필만을 위한 사용자 정의 임계값 (글로벌 기본값 재정의)",
			"inheritDescription": "이 프로필은 글로벌 기본 임계값을 상속합니다 ({{threshold}}%)",
			"usesGlobal": "(글로벌 {{threshold}}% 사용)"
		},
		"maxImageFileSize": {
			"label": "최대 이미지 파일 크기",
			"mb": "MB",
			"description": "read file 도구로 처리할 수 있는 이미지 파일의 최대 크기(MB 단위)입니다."
		},
		"maxTotalImageSize": {
			"label": "최대 총 이미지 크기",
			"mb": "MB",
			"description": "단일 read_file 작업에서 처리되는 모든 이미지의 최대 누적 크기 제한(MB 단위)입니다. 여러 이미지를 읽을 때 각 이미지의 크기가 총계에 추가됩니다. 다른 이미지를 포함하면 이 제한을 초과하는 경우 해당 이미지는 건너뜁니다."
		}
	},
	"terminal": {
		"basic": {
			"label": "터미널 설정: 기본",
			"description": "기본 터미널 설정"
		},
		"advanced": {
			"label": "터미널 설정: 고급",
			"description": "다음 옵션들은 설정을 적용하기 위해 터미널 재시작이 필요할 수 있습니다"
		},
		"outputLineLimit": {
			"label": "터미널 출력 제한",
			"description": "명령 실행 시 터미널 출력에 포함할 최대 라인 수. 초과 시 중간에서 라인이 제거되어 token이 절약됩니다. <0>더 알아보기</0>"
		},
		"outputCharacterLimit": {
			"label": "터미널 문자 제한",
			"description": "명령을 실행할 때 터미널 출력에 포함할 최대 문자 수입니다. 이 제한은 매우 긴 줄로 인한 메모리 문제를 방지하기 위해 줄 제한보다 우선합니다. 초과하면 출력이 잘립니다. <0>더 알아보기</0>"
		},
		"shellIntegrationTimeout": {
			"label": "터미널 쉘 통합 타임아웃",
			"description": "명령을 실행하기 전에 쉘 통합이 초기화될 때까지 기다리는 최대 시간. 쉘 시작 시간이 긴 사용자의 경우, 터미널에서 \"Shell Integration Unavailable\" 오류가 표시되면 이 값을 늘려야 할 수 있습니다. <0>더 알아보기</0>"
		},
		"shellIntegrationDisabled": {
			"label": "터미널 셸 통합 비활성화",
			"description": "터미널 명령이 올바르게 작동하지 않거나 '셸 통합을 사용할 수 없음' 오류가 표시되는 경우 이 옵션을 활성화합니다. 이렇게 하면 일부 고급 터미널 기능을 우회하여 명령을 실행하는 더 간단한 방법을 사용합니다. <0>더 알아보기</0>"
		},
		"commandDelay": {
			"label": "터미널 명령 지연",
			"description": "명령 실행 후 추가할 지연 시간(밀리초). 기본값 0은 지연을 완전히 비활성화합니다. 이는 타이밍 문제가 있는 터미널에서 명령 출력을 완전히 캡처하는 데 도움이 될 수 있습니다. 대부분의 터미널에서는 `PROMPT_COMMAND='sleep N'`을 설정하여 구현되며, PowerShell은 각 명령 끝에 `start-sleep`을 추가합니다. 원래는 VSCode 버그#237208에 대한 해결책이었으며 필요하지 않을 수 있습니다. <0>더 알아보기</0>"
		},
		"compressProgressBar": {
			"label": "진행 표시줄 출력 압축",
			"description": "활성화하면 캐리지 리턴(\\r)이 포함된 터미널 출력을 처리하여 실제 터미널이 콘텐츠를 표시하는 방식을 시뮬레이션합니다. 이는 진행 표시줄의 중간 상태를 제거하고 최종 상태만 유지하여 더 관련성 있는 정보를 위한 컨텍스트 공간을 절약합니다. <0>더 알아보기</0>"
		},
		"powershellCounter": {
			"label": "PowerShell 카운터 해결 방법 활성화",
			"description": "활성화하면 PowerShell 명령에 카운터를 추가하여 명령이 올바르게 실행되도록 합니다. 이는 명령 출력 캡처에 문제가 있을 수 있는 PowerShell 터미널에서 도움이 됩니다. <0>더 알아보기</0>"
		},
		"zshClearEolMark": {
			"label": "ZSH 줄 끝 표시 지우기",
			"description": "활성화하면 PROMPT_EOL_MARK=''를 설정하여 ZSH 줄 끝 표시를 지웁니다. 이는 '%'와 같은 특수 문자로 끝나는 명령 출력 해석의 문제를 방지합니다. <0>더 알아보기</0>"
		},
		"zshOhMy": {
			"label": "Oh My Zsh 통합 활성화",
			"description": "활성화하면 ITERM_SHELL_INTEGRATION_INSTALLED=Yes를 설정하여 Oh My Zsh 셸 통합 기능을 활성화합니다. 이 설정을 적용하려면 IDE를 다시 시작해야 할 수 있습니다. <0>더 알아보기</0>"
		},
		"zshP10k": {
			"label": "Powerlevel10k 통합 활성화",
			"description": "활성화하면 POWERLEVEL9K_TERM_SHELL_INTEGRATION=true를 설정하여 Powerlevel10k 셸 통합 기능을 활성화합니다. <0>더 알아보기</0>"
		},
		"zdotdir": {
			"label": "ZDOTDIR 처리 활성화",
			"description": "활성화하면 zsh 셸 통합을 올바르게 처리하기 위한 ZDOTDIR용 임시 디렉터리를 생성합니다. 이를 통해 zsh 구성을 유지하면서 VSCode 셸 통합이 zsh와 올바르게 작동합니다. <0>더 알아보기</0>"
		},
		"inheritEnv": {
			"label": "환경 변수 상속",
			"description": "활성화하면 터미널이 VSCode 부모 프로세스로부터 환경 변수를 상속받습니다. 사용자 프로필에 정의된 셸 통합 설정 등이 포함됩니다. 이는 VSCode 전역 설정 `terminal.integrated.inheritEnv`를 직접 전환합니다. <0>더 알아보기</0>"
		}
	},
	"advancedSettings": {
		"title": "고급 설정"
	},
	"advanced": {
		"diff": {
			"label": "diff를 통한 편집 활성화",
			"description": "활성화되면 Ponder는 파일을 더 빠르게 편집할 수 있으며 잘린 전체 파일 쓰기를 자동으로 거부합니다. 최신 Claude 3.7 Sonnet 모델에서 가장 잘 작동합니다.",
			"strategy": {
				"label": "Diff 전략",
				"options": {
					"standard": "표준(단일 블록)",
					"multiBlock": "실험적: 다중 블록 diff",
					"unified": "실험적: 통합 diff"
				},
				"descriptions": {
					"standard": "표준 diff 전략은 한 번에 하나의 코드 블록에 변경 사항을 적용합니다.",
					"unified": "통합 diff 전략은 diff를 적용하는 여러 접근 방식을 취하고 최상의 접근 방식을 선택합니다.",
					"multiBlock": "다중 블록 diff 전략은 하나의 요청으로 파일의 여러 코드 블록을 업데이트할 수 있습니다."
				}
			},
			"matchPrecision": {
				"label": "일치 정확도",
				"description": "이 슬라이더는 diff를 적용할 때 코드 섹션이 얼마나 정확하게 일치해야 하는지 제어합니다. 낮은 값은 더 유연한 일치를 허용하지만 잘못된 교체 위험이 증가합니다. 100% 미만의 값은 극도로 주의해서 사용하세요."
			}
		},
		"todoList": {
			"label": "할 일 목록 도구 활성화",
			"description": "활성화하면 Ponder가 작업 진행 상황을 추적하기 위한 할 일 목록을 만들고 관리할 수 있습니다. 이는 복잡한 작업을 관리 가능한 단계로 구성하는 데 도움이 됩니다."
		}
	},
	"experimental": {
		"DIFF_STRATEGY_UNIFIED": {
			"name": "실험적 통합 diff 전략 사용",
			"description": "실험적 통합 diff 전략을 활성화합니다. 이 전략은 모델 오류로 인한 재시도 횟수를 줄일 수 있지만 예기치 않은 동작이나 잘못된 편집을 일으킬 수 있습니다. 위험을 이해하고 모든 변경 사항을 신중하게 검토할 의향이 있는 경우에만 활성화하십시오."
		},
		"SEARCH_AND_REPLACE": {
			"name": "실험적 검색 및 바꾸기 도구 사용",
			"description": "실험적 검색 및 바꾸기 도구를 활성화하여 Ponder가 하나의 요청에서 검색어의 여러 인스턴스를 바꿀 수 있게 합니다."
		},
		"INSERT_BLOCK": {
			"name": "실험적 콘텐츠 삽입 도구 사용",
			"description": "실험적 콘텐츠 삽입 도구를 활성화하여 Ponder가 diff를 만들 필요 없이 특정 줄 번호에 콘텐츠를 삽입할 수 있게 합니다."
		},
		"POWER_STEERING": {
			"name": "실험적 \"파워 스티어링\" 모드 사용",
			"description": "활성화하면 Ponder가 현재 모드 정의의 세부 정보를 모델에 더 자주 상기시킵니다. 이로 인해 역할 정의 및 사용자 지정 지침에 대한 준수가 강화되지만 메시지당 더 많은 token이 사용됩니다."
		},
		"MULTI_SEARCH_AND_REPLACE": {
			"name": "실험적 다중 블록 diff 도구 사용",
			"description": "활성화하면 Ponder가 다중 블록 diff 도구를 사용합니다. 이것은 하나의 요청에서 파일의 여러 코드 블록을 업데이트하려고 시도합니다."
		},
		"CONCURRENT_FILE_READS": {
			"name": "동시 파일 읽기 활성화",
			"description": "활성화하면 Ponder가 한 번의 요청으로 여러 파일 을 읽을 수 있습니다. 비활성화하면 Ponder는 파일을 하나씩 읽어야 합니다. 성능이 낮은 모델로 작업하거나 파일 액세스를 더 제어하려는 경우 비활성화하면 도움이 될 수 있습니다."
		},
		"MARKETPLACE": {
			"name": "Marketplace 활성화",
			"description": "활성화하면 Marketplace에서 MCP와 사용자 정의 모드를 설치할 수 있습니다."
		},
		"MULTI_FILE_APPLY_DIFF": {
			"name": "동시 파일 편집 활성화",
			"description": "활성화하면 Ponder가 단일 요청으로 여러 파일을 편집할 수 있습니다. 비활성화하면 Ponder는 파일을 하나씩 편집해야 합니다. 이 기능을 비활성화하면 덜 강력한 모델로 작업하거나 파일 수정에 대한 더 많은 제어가 필요할 때 도움이 됩니다."
		},
		"PREVENT_FOCUS_DISRUPTION": {
			"name": "백그라운드 편집",
<<<<<<< HEAD
			"description": "활성화하면 편집기 포커스 방해를 방지합니다. 파일 편집이 diff 뷰를 열거나 포커스를 빼앗지 않고 백그라운드에서 수행됩니다. Ponder가 변경사항을 적용하는 동안 방해받지 않고 계속 작업할 수 있습니다. 파일은 진단을 캡처하기 위해 포커스 없이 열거나 완전히 닫힌 상태로 유지할 수 있습니다."
=======
			"description": "활성화하면 편집기 포커스 방해를 방지합니다. 파일 편집이 diff 뷰를 열거나 포커스를 빼앗지 않고 백그라운드에서 수행됩니다. Roo가 변경사항을 적용하는 동안 방해받지 않고 계속 작업할 수 있습니다. 파일은 진단을 캡처하기 위해 포커스 없이 열거나 완전히 닫힌 상태로 유지할 수 있습니다."
		},
		"ASSISTANT_MESSAGE_PARSER": {
			"name": "새 메시지 파서 사용",
			"description": "실험적 스트리밍 메시지 파서를 활성화합니다. 긴 응답을 더 효율적으로 처리해 지연을 줄입니다."
>>>>>>> f53fd390
		}
	},
	"promptCaching": {
		"label": "프롬프트 캐싱 비활성화",
		"description": "체크하면 Ponder가 이 모델에 대해 프롬프트 캐싱을 사용하지 않습니다."
	},
	"temperature": {
		"useCustom": "사용자 정의 온도 사용",
		"description": "모델 응답의 무작위성을 제어합니다.",
		"rangeDescription": "높은 값은 출력을 더 무작위하게, 낮은 값은 더 결정적으로 만듭니다."
	},
	"modelInfo": {
		"supportsImages": "이미지 지원",
		"noImages": "이미지 지원 안 함",
		"supportsComputerUse": "컴퓨터 사용 지원",
		"noComputerUse": "컴퓨터 사용 지원 안 함",
		"supportsPromptCache": "프롬프트 캐시 지원",
		"noPromptCache": "프롬프트 캐시 지원 안 함",
		"maxOutput": "최대 출력",
		"inputPrice": "입력 가격",
		"outputPrice": "출력 가격",
		"cacheReadsPrice": "캐시 읽기 가격",
		"cacheWritesPrice": "캐시 쓰기 가격",
		"enableStreaming": "스트리밍 활성화",
		"enableR1Format": "R1 모델 매개변수 활성화",
		"enableR1FormatTips": "QWQ와 같은 R1 모델을 사용할 때 활성화해야 하며, 400 오류를 방지합니다",
		"useAzure": "Azure 사용",
		"azureApiVersion": "Azure API 버전 설정",
		"gemini": {
			"freeRequests": "* 분당 {{count}}개의 요청까지 무료. 이후에는 프롬프트 크기에 따라 요금이 부과됩니다.",
			"pricingDetails": "자세한 내용은 가격 정보를 참조하세요.",
			"billingEstimate": "* 요금은 추정치입니다 - 정확한 비용은 프롬프트 크기에 따라 달라집니다."
		}
	},
	"modelPicker": {
		"automaticFetch": "확장 프로그램은 <serviceLink>{{serviceName}}</serviceLink>에서 사용 가능한 최신 모델 목록을 자동으로 가져옵니다. 어떤 모델을 선택해야 할지 확실하지 않다면, Ponder는 <defaultModelLink>{{defaultModelId}}</defaultModelLink>로 가장 잘 작동합니다. 현재 사용 가능한 무료 옵션을 찾으려면 \"free\"를 검색해 볼 수도 있습니다.",
		"label": "모델",
		"searchPlaceholder": "검색",
		"noMatchFound": "일치하는 항목 없음",
		"useCustomModel": "사용자 정의 사용: {{modelId}}"
	},
	"footer": {
		"feedback": "질문이나 피드백이 있으시면 <githubLink>github.com/PonderDev/Ponder</githubLink>에서 이슈를 열거나 <redditLink>reddit.com/r/Ponder</redditLink> 또는 <discordLink>discord.gg/roocode</discordLink>에 가입하세요",
		"telemetry": {
			"label": "익명 오류 및 사용 보고 허용",
			"description": "익명 사용 데이터 및 오류 보고서를 보내 Ponder 개선에 도움을 주세요. 코드, 프롬프트 또는 개인 정보는 절대 전송되지 않습니다. 자세한 내용은 개인정보 보호정책을 참조하세요."
		},
		"settings": {
			"import": "가져오기",
			"export": "내보내기",
			"reset": "초기화"
		}
	},
	"thinkingBudget": {
		"maxTokens": "최대 tokens",
		"maxThinkingTokens": "최대 사고 tokens"
	},
	"validation": {
		"apiKey": "유효한 API 키를 입력해야 합니다.",
		"awsRegion": "Amazon Bedrock을 사용하려면 리전을 선택해야 합니다.",
		"googleCloud": "유효한 Google Cloud 프로젝트 ID와 리전을 입력해야 합니다.",
		"modelId": "유효한 모델 ID를 입력해야 합니다.",
		"modelSelector": "유효한 모델 선택기를 입력해야 합니다.",
		"openAi": "유효한 기본 URL, API 키, 모델 ID를 입력해야 합니다.",
		"arn": {
			"invalidFormat": "ARN 형식이 잘못되었습니다. 형식 요구사항을 확인하세요.",
			"regionMismatch": "경고: ARN의 리전({{arnRegion}})이 선택한 리전({{region}})과 일치하지 않습니다. 접근 문제가 발생할 수 있습니다. 제공자는 ARN의 리전을 사용합니다."
		},
		"modelAvailability": "제공한 모델 ID({{modelId}})를 사용할 수 없습니다. 다른 모델을 선택하세요.",
		"providerNotAllowed": "제공자 '{{provider}}'는 조직에서 허용되지 않습니다",
		"modelNotAllowed": "모델 '{{model}}'은 제공자 '{{provider}}'에 대해 조직에서 허용되지 않습니다",
		"profileInvalid": "이 프로필에는 조직에서 허용되지 않는 제공자 또는 모델이 포함되어 있습니다"
	},
	"placeholders": {
		"apiKey": "API 키 입력...",
		"profileName": "프로필 이름 입력",
		"accessKey": "액세스 키 입력...",
		"secretKey": "시크릿 키 입력...",
		"sessionToken": "세션 토큰 입력...",
		"credentialsJson": "인증 정보 JSON 입력...",
		"keyFilePath": "키 파일 경로 입력...",
		"projectId": "프로젝트 ID 입력...",
		"customArn": "ARN 입력 (예: arn:aws:bedrock:us-east-1:123456789012:foundation-model/my-model)",
		"baseUrl": "기본 URL 입력...",
		"modelId": {
			"lmStudio": "예: meta-llama-3.1-8b-instruct",
			"lmStudioDraft": "예: lmstudio-community/llama-3.2-1b-instruct",
			"ollama": "예: llama3.1"
		},
		"numbers": {
			"maxTokens": "예: 4096",
			"contextWindow": "예: 128000",
			"inputPrice": "예: 0.0001",
			"outputPrice": "예: 0.0002",
			"cacheWritePrice": "예: 0.00005"
		}
	},
	"defaults": {
		"ollamaUrl": "기본값: http://localhost:11434",
		"lmStudioUrl": "기본값: http://localhost:1234",
		"geminiUrl": "기본값: https://generativelanguage.googleapis.com"
	},
	"labels": {
		"customArn": "사용자 지정 ARN",
		"useCustomArn": "사용자 지정 ARN 사용..."
	},
	"includeMaxOutputTokens": "최대 출력 토큰 포함",
	"includeMaxOutputTokensDescription": "API 요청에서 최대 출력 토큰 매개변수를 전송합니다. 일부 제공업체는 이를 지원하지 않을 수 있습니다.",
	"limitMaxTokensDescription": "응답에서 최대 토큰 수 제한",
	"maxOutputTokensLabel": "최대 출력 토큰",
	"maxTokensGenerateDescription": "응답에서 생성할 최대 토큰 수"
}<|MERGE_RESOLUTION|>--- conflicted
+++ resolved
@@ -126,12 +126,7 @@
 		"resetToDefault": "기본값으로 재설정"
 	},
 	"autoApprove": {
-<<<<<<< HEAD
 		"description": "Ponder가 승인 없이 자동으로 작업을 수행할 수 있도록 허용합니다. AI를 완전히 신뢰하고 관련 보안 위험을 이해하는 경우에만 이러한 설정을 활성화하세요.",
-=======
-		"description": "Roo가 승인 없이 자동으로 작업을 수행할 수 있도록 허용합니다. AI를 완전히 신뢰하고 관련 보안 위험을 이해하는 경우에만 이러한 설정을 활성화하세요.",
-		"enabled": "자동 승인 활성화됨",
->>>>>>> f53fd390
 		"toggleAriaLabel": "자동 승인 전환",
 		"disabledAriaLabel": "자동 승인 비활성화됨 - 먼저 옵션을 선택하세요",
 		"readOnly": {
@@ -704,15 +699,11 @@
 		},
 		"PREVENT_FOCUS_DISRUPTION": {
 			"name": "백그라운드 편집",
-<<<<<<< HEAD
-			"description": "활성화하면 편집기 포커스 방해를 방지합니다. 파일 편집이 diff 뷰를 열거나 포커스를 빼앗지 않고 백그라운드에서 수행됩니다. Ponder가 변경사항을 적용하는 동안 방해받지 않고 계속 작업할 수 있습니다. 파일은 진단을 캡처하기 위해 포커스 없이 열거나 완전히 닫힌 상태로 유지할 수 있습니다."
-=======
 			"description": "활성화하면 편집기 포커스 방해를 방지합니다. 파일 편집이 diff 뷰를 열거나 포커스를 빼앗지 않고 백그라운드에서 수행됩니다. Roo가 변경사항을 적용하는 동안 방해받지 않고 계속 작업할 수 있습니다. 파일은 진단을 캡처하기 위해 포커스 없이 열거나 완전히 닫힌 상태로 유지할 수 있습니다."
 		},
 		"ASSISTANT_MESSAGE_PARSER": {
 			"name": "새 메시지 파서 사용",
 			"description": "실험적 스트리밍 메시지 파서를 활성화합니다. 긴 응답을 더 효율적으로 처리해 지연을 줄입니다."
->>>>>>> f53fd390
 		}
 	},
 	"promptCaching": {
