--- conflicted
+++ resolved
@@ -126,12 +126,7 @@
 		"resetToDefault": "Restablir al valor per defecte"
 	},
 	"autoApprove": {
-<<<<<<< HEAD
 		"description": "Permet que Ponder realitzi operacions automàticament sense requerir aprovació. Activeu aquesta configuració només si confieu plenament en la IA i enteneu els riscos de seguretat associats.",
-=======
-		"description": "Permet que Roo realitzi operacions automàticament sense requerir aprovació. Activeu aquesta configuració només si confieu plenament en la IA i enteneu els riscos de seguretat associats.",
-		"enabled": "Auto-aprovació activada",
->>>>>>> f53fd390
 		"toggleAriaLabel": "Commuta l'aprovació automàtica",
 		"disabledAriaLabel": "Aprovació automàtica desactivada: seleccioneu primer les opcions",
 		"readOnly": {
@@ -703,15 +698,11 @@
 		},
 		"PREVENT_FOCUS_DISRUPTION": {
 			"name": "Edició en segon pla",
-<<<<<<< HEAD
-			"description": "Quan s'activa, evita la interrupció del focus de l'editor. Les edicions de fitxers es produeixen en segon pla sense obrir la vista diff o robar el focus. Pots continuar treballant sense interrupcions mentre Ponder fa canvis. Els fitxers poden obrir-se sense focus per capturar diagnòstics o romandre completament tancats."
-=======
 			"description": "Quan s'activa, evita la interrupció del focus de l'editor. Les edicions de fitxers es produeixen en segon pla sense obrir la vista diff o robar el focus. Pots continuar treballant sense interrupcions mentre Roo fa canvis. Els fitxers poden obrir-se sense focus per capturar diagnòstics o romandre completament tancats."
 		},
 		"ASSISTANT_MESSAGE_PARSER": {
 			"name": "Utilitza el nou analitzador de missatges",
 			"description": "Activa l'analitzador de missatges en streaming experimental que millora el rendiment en respostes llargues processant els missatges de manera més eficient."
->>>>>>> f53fd390
 		}
 	},
 	"promptCaching": {
