--- conflicted
+++ resolved
@@ -126,12 +126,7 @@
 		"resetToDefault": "Varsayılana sıfırla"
 	},
 	"autoApprove": {
-<<<<<<< HEAD
 		"description": "Ponder'nun onay gerektirmeden otomatik olarak işlemler gerçekleştirmesine izin verin. Bu ayarları yalnızca yapay zekaya tamamen güveniyorsanız ve ilgili güvenlik risklerini anlıyorsanız etkinleştirin.",
-=======
-		"description": "Roo'nun onay gerektirmeden otomatik olarak işlemler gerçekleştirmesine izin verin. Bu ayarları yalnızca yapay zekaya tamamen güveniyorsanız ve ilgili güvenlik risklerini anlıyorsanız etkinleştirin.",
-		"enabled": "Oto-onay etkinleştirildi",
->>>>>>> f53fd390
 		"toggleAriaLabel": "Otomatik onayı değiştir",
 		"disabledAriaLabel": "Otomatik onay devre dışı - önce seçenekleri belirleyin",
 		"readOnly": {
@@ -704,15 +699,11 @@
 		},
 		"PREVENT_FOCUS_DISRUPTION": {
 			"name": "Arka plan düzenleme",
-<<<<<<< HEAD
 			"description": "Etkinleştirildiğinde editör odak kesintisini önler. Dosya düzenlemeleri diff görünümlerini açmadan veya odağı çalmadan arka planda gerçekleşir. Ponder değişiklikler yaparken kesintisiz çalışmaya devam edebilirsiniz. Dosyalar tanılamayı yakalamak için odaksız açılabilir veya tamamen kapalı kalabilir."
-=======
-			"description": "Etkinleştirildiğinde editör odak kesintisini önler. Dosya düzenlemeleri diff görünümlerini açmadan veya odağı çalmadan arka planda gerçekleşir. Roo değişiklikler yaparken kesintisiz çalışmaya devam edebilirsiniz. Dosyalar tanılamayı yakalamak için odaksız açılabilir veya tamamen kapalı kalabilir."
 		},
 		"ASSISTANT_MESSAGE_PARSER": {
 			"name": "Yeni mesaj ayrıştırıcıyı kullan",
 			"description": "Uzun yanıtları daha verimli işleyerek hızlandıran deneysel akış mesaj ayrıştırıcısını etkinleştir."
->>>>>>> f53fd390
 		}
 	},
 	"promptCaching": {
