﻿{
	"common": {
		"save": "Enregistrer",
		"done": "Terminé",
		"cancel": "Annuler",
		"reset": "Réinitialiser",
		"select": "Sélectionner",
		"add": "Ajouter un en-tête",
		"remove": "Supprimer"
	},
	"header": {
		"title": "Paramètres",
		"saveButtonTooltip": "Enregistrer les modifications",
		"nothingChangedTooltip": "Rien n'a changé",
		"doneButtonTooltip": "Ignorer les modifications non enregistrées et fermer le panneau des paramètres"
	},
	"unsavedChangesDialog": {
		"title": "Modifications non enregistrées",
		"description": "Voulez-vous ignorer les modifications et continuer ?",
		"cancelButton": "Annuler",
		"discardButton": "Ignorer les modifications"
	},
	"sections": {
		"providers": "Fournisseurs",
		"autoApprove": "Auto-approbation",
		"browser": "Accès ordinateur",
		"checkpoints": "Points de contrôle",
		"notifications": "Notifications",
		"contextManagement": "Contexte",
		"terminal": "Terminal",
		"prompts": "Invites",
		"experimental": "Expérimental",
		"language": "Langue",
		"about": "À propos de Ponder"
	},
	"prompts": {
		"description": "Configurez les invites de support utilisées pour les actions rapides comme l'amélioration des invites, l'explication du code et la résolution des problèmes. Ces invites aident Ponder à fournir une meilleure assistance pour les tâches de développement courantes."
	},
	"codeIndex": {
		"title": "Indexation de la base de code",
		"description": "Configurez les paramètres d'indexation de la base de code pour activer la recherche sémantique dans votre projet. <0>En savoir plus</0>",
		"statusTitle": "Statut",
		"enableLabel": "Activer l'indexation de la base de code",
		"enableDescription": "Activer l'indexation du code pour une recherche et une compréhension du contexte améliorées",
		"settingsTitle": "Paramètres d'indexation",
		"disabledMessage": "L'indexation de la base de code est actuellement désactivée. Activez-la dans les paramètres globaux pour configurer les options d'indexation.",
		"providerLabel": "Fournisseur d'embeddings",
		"embedderProviderLabel": "Fournisseur d'embedder",
		"selectProviderPlaceholder": "Sélectionner un fournisseur",
		"openaiProvider": "OpenAI",
		"ollamaProvider": "Ollama",
		"geminiProvider": "Gemini",
		"geminiApiKeyLabel": "Clé API :",
		"geminiApiKeyPlaceholder": "Entrez votre clé API Gemini",
		"mistralProvider": "Mistral",
		"mistralApiKeyLabel": "Clé d'API:",
		"mistralApiKeyPlaceholder": "Entrez votre clé d'API Mistral",
		"openaiCompatibleProvider": "Compatible OpenAI",
		"openAiKeyLabel": "Clé API OpenAI",
		"openAiKeyPlaceholder": "Entrez votre clé API OpenAI",
		"openAiCompatibleBaseUrlLabel": "URL de base",
		"openAiCompatibleApiKeyLabel": "Clé API",
		"openAiCompatibleApiKeyPlaceholder": "Entrez votre clé API",
		"openAiCompatibleModelDimensionLabel": "Dimension d'Embedding :",
		"modelDimensionLabel": "Dimension du modèle",
		"openAiCompatibleModelDimensionPlaceholder": "ex., 1536",
		"openAiCompatibleModelDimensionDescription": "La dimension d'embedding (taille de sortie) pour votre modèle. Consultez la documentation de votre fournisseur pour cette valeur. Valeurs courantes : 384, 768, 1536, 3072.",
		"modelLabel": "Modèle",
		"modelPlaceholder": "Entrez le nom du modèle",
		"selectModel": "Sélectionner un modèle",
		"selectModelPlaceholder": "Sélectionner un modèle",
		"ollamaUrlLabel": "URL Ollama :",
		"ollamaBaseUrlLabel": "URL de base Ollama",
		"qdrantUrlLabel": "URL Qdrant",
		"qdrantKeyLabel": "Clé Qdrant :",
		"qdrantApiKeyLabel": "Clé API Qdrant",
		"qdrantApiKeyPlaceholder": "Entrez votre clé API Qdrant (optionnel)",
		"setupConfigLabel": "Configuration",
		"startIndexingButton": "Démarrer",
		"clearIndexDataButton": "Effacer l'index",
		"unsavedSettingsMessage": "Merci d'enregistrer tes paramètres avant de démarrer le processus d'indexation.",
		"clearDataDialog": {
			"title": "Êtes-vous sûr ?",
			"description": "Cette action ne peut pas être annulée. Cela supprimera définitivement les données d'index de votre base de code.",
			"cancelButton": "Annuler",
			"confirmButton": "Effacer les données"
		},
		"ollamaUrlPlaceholder": "http://localhost:11434",
		"openAiCompatibleBaseUrlPlaceholder": "https://api.example.com",
		"modelDimensionPlaceholder": "1536",
		"qdrantUrlPlaceholder": "http://localhost:6333",
		"saveError": "Échec de la sauvegarde des paramètres",
		"modelDimensions": "({{dimension}} dimensions)",
		"saveSuccess": "Paramètres sauvegardés avec succès",
		"saving": "Sauvegarde...",
		"saveSettings": "Sauvegarder",
		"indexingStatuses": {
			"standby": "En attente",
			"indexing": "Indexation",
			"indexed": "Indexé",
			"error": "Erreur"
		},
		"close": "Fermer",
		"validation": {
			"invalidQdrantUrl": "URL Qdrant invalide",
			"invalidOllamaUrl": "URL Ollama invalide",
			"invalidBaseUrl": "URL de base invalide",
			"qdrantUrlRequired": "L'URL Qdrant est requise",
			"openaiApiKeyRequired": "La clé API OpenAI est requise",
			"modelSelectionRequired": "La sélection du modèle est requise",
			"apiKeyRequired": "La clé API est requise",
			"modelIdRequired": "L'ID du modèle est requis",
			"modelDimensionRequired": "La dimension du modèle est requise",
			"geminiApiKeyRequired": "La clé API Gemini est requise",
			"mistralApiKeyRequired": "La clé API Mistral est requise",
			"ollamaBaseUrlRequired": "L'URL de base Ollama est requise",
			"baseUrlRequired": "L'URL de base est requise",
			"modelDimensionMinValue": "La dimension du modèle doit être supérieure à 0"
		},
		"advancedConfigLabel": "Configuration avancée",
		"searchMinScoreLabel": "Seuil de score de recherche",
		"searchMinScoreDescription": "Score de similarité minimum (0.0-1.0) requis pour les résultats de recherche. Des valeurs plus faibles renvoient plus de résultats mais peuvent être moins pertinents. Des valeurs plus élevées renvoient moins de résultats mais plus pertinents.",
		"searchMinScoreResetTooltip": "Réinitialiser à la valeur par défaut (0.4)",
		"searchMaxResultsLabel": "Résultats de recherche maximum",
		"searchMaxResultsDescription": "Nombre maximum de résultats de recherche à retourner lors de l'interrogation de l'index de code. Des valeurs plus élevées fournissent plus de contexte mais peuvent inclure des résultats moins pertinents.",
		"resetToDefault": "Réinitialiser par défaut"
	},
	"autoApprove": {
<<<<<<< HEAD
		"description": "Permettre à Ponder d'effectuer automatiquement des opérations sans requérir d'approbation. Activez ces paramètres uniquement si vous faites entièrement confiance à l'IA et que vous comprenez les risques de sécurité associés.",
=======
		"description": "Permettre à Roo d'effectuer automatiquement des opérations sans requérir d'approbation. Activez ces paramètres uniquement si vous faites entièrement confiance à l'IA et que vous comprenez les risques de sécurité associés.",
		"enabled": "Auto-approbation activée",
>>>>>>> f53fd390
		"toggleAriaLabel": "Activer/désactiver l'approbation automatique",
		"disabledAriaLabel": "Approbation automatique désactivée - sélectionnez d'abord les options",
		"selectOptionsFirst": "Sélectionnez au moins une option ci-dessous pour activer l'approbation automatique",
		"readOnly": {
			"label": "Lecture",
			"description": "Lorsque cette option est activée, Ponder affichera automatiquement le contenu des répertoires et lira les fichiers sans que vous ayez à cliquer sur le bouton Approuver.",
			"outsideWorkspace": {
				"label": "Inclure les fichiers en dehors de l'espace de travail",
				"description": "Permettre à Ponder de lire des fichiers en dehors de l'espace de travail actuel sans nécessiter d'approbation."
			}
		},
		"write": {
			"label": "Écriture",
			"description": "Créer et modifier automatiquement des fichiers sans nécessiter d'approbation",
			"delayLabel": "Délai après les écritures pour permettre aux diagnostics de détecter les problèmes potentiels",
			"outsideWorkspace": {
				"label": "Inclure les fichiers en dehors de l'espace de travail",
				"description": "Permettre à Ponder de créer et modifier des fichiers en dehors de l'espace de travail actuel sans nécessiter d'approbation."
			},
			"protected": {
				"label": "Inclure les fichiers protégés",
				"description": "Permettre à Ponder de créer et modifier des fichiers protégés (comme .rooignore et les fichiers de configuration .ponder/) sans nécessiter d'approbation."
			}
		},
		"browser": {
			"label": "Navigateur",
			"description": "Effectuer automatiquement des actions du navigateur sans nécessiter d'approbation. Remarque : S'applique uniquement lorsque le modèle prend en charge l'utilisation de l'ordinateur"
		},
		"retry": {
			"label": "Réessayer",
			"description": "Réessayer automatiquement les requêtes API échouées lorsque le serveur renvoie une réponse d'erreur",
			"delayLabel": "Délai avant de réessayer la requête"
		},
		"mcp": {
			"label": "MCP",
			"description": "Activer l'approbation automatique des outils MCP individuels dans la vue des serveurs MCP (nécessite à la fois ce paramètre et la case à cocher \"Toujours autoriser\" de l'outil)"
		},
		"modeSwitch": {
			"label": "Mode",
			"description": "Basculer automatiquement entre différents modes sans nécessiter d'approbation"
		},
		"subtasks": {
			"label": "Sous-tâches",
			"description": "Permettre la création et l'achèvement des sous-tâches sans nécessiter d'approbation"
		},
		"followupQuestions": {
			"label": "Question",
			"description": "Sélectionner automatiquement la première réponse suggérée pour les questions de suivi après le délai configuré",
			"timeoutLabel": "Temps d'attente avant la sélection automatique de la première réponse"
		},
		"execute": {
			"label": "Exécuter",
			"description": "Exécuter automatiquement les commandes de terminal autorisées sans nécessiter d'approbation",
			"allowedCommands": "Commandes auto-exécutables autorisées",
			"allowedCommandsDescription": "Préfixes de commandes qui peuvent être auto-exécutés lorsque \"Toujours approuver les opérations d'exécution\" est activé. Ajoutez * pour autoriser toutes les commandes (à utiliser avec précaution).",
			"deniedCommands": "Commandes refusées",
			"deniedCommandsDescription": "Préfixes de commandes qui seront automatiquement refusés sans demander d'approbation. En cas de conflit avec les commandes autorisées, la correspondance de préfixe la plus longue prend la priorité. Ajoutez * pour refuser toutes les commandes.",
			"commandPlaceholder": "Entrez le préfixe de commande (ex. 'git ')",
			"deniedCommandPlaceholder": "Entrez le préfixe de commande à refuser (ex. 'rm -rf')",
			"addButton": "Ajouter",
			"autoDenied": "Les commandes avec le préfixe `{{prefix}}` ont été interdites par l'utilisateur. Ne contourne pas cette restriction en exécutant une autre commande."
		},
		"updateTodoList": {
			"label": "Todo",
			"description": "La liste de tâches est mise à jour automatiquement sans approbation"
		},
		"apiRequestLimit": {
			"title": "Requêtes maximales",
			"description": "Effectuer automatiquement ce nombre de requêtes API avant de demander l'approbation pour continuer la tâche.",
			"unlimited": "Illimité"
		},
		"apiCostLimit": {
			"unlimited": "Illimité",
			"title": "Coût maximum"
		},
		"maxLimits": {
			"description": "Effectuer automatiquement des requêtes jusqu'à ces limites avant de demander une autorisation pour continuer."
		}
	},
	"providers": {
		"providerDocumentation": "Documentation {{provider}}",
		"configProfile": "Profil de configuration",
		"description": "Enregistrez différentes configurations d'API pour basculer rapidement entre les fournisseurs et les paramètres.",
		"apiProvider": "Fournisseur d'API",
		"model": "Modèle",
		"nameEmpty": "Le nom ne peut pas être vide",
		"nameExists": "Un profil avec ce nom existe déjà",
		"deleteProfile": "Supprimer le profil",
		"invalidArnFormat": "Format ARN invalide. Veuillez vérifier les exemples ci-dessus.",
		"enterNewName": "Entrez un nouveau nom",
		"addProfile": "Ajouter un profil",
		"renameProfile": "Renommer le profil",
		"newProfile": "Nouveau profil de configuration",
		"enterProfileName": "Entrez le nom du profil",
		"createProfile": "Créer un profil",
		"cannotDeleteOnlyProfile": "Impossible de supprimer le seul profil",
		"searchPlaceholder": "Rechercher des profils",
		"searchProviderPlaceholder": "Rechercher des fournisseurs",
		"noProviderMatchFound": "Aucun fournisseur trouvé",
		"noMatchFound": "Aucun profil correspondant trouvé",
		"vscodeLmDescription": "L'API du modèle de langage VS Code vous permet d'exécuter des modèles fournis par d'autres extensions VS Code (y compris, mais sans s'y limiter, GitHub Copilot). Le moyen le plus simple de commencer est d'installer les extensions Copilot et Copilot Chat depuis le VS Code Marketplace.",
		"awsCustomArnUse": "Entrez un ARN Amazon Bedrock valide pour le modèle que vous souhaitez utiliser. Exemples de format :",
		"awsCustomArnDesc": "Assurez-vous que la région dans l'ARN correspond à la région AWS sélectionnée ci-dessus.",
		"openRouterApiKey": "Clé API OpenRouter",
		"getOpenRouterApiKey": "Obtenir la clé API OpenRouter",
		"apiKeyStorageNotice": "Les clés API sont stockées en toute sécurité dans le stockage sécurisé de VSCode",
		"glamaApiKey": "Clé API Glama",
		"getGlamaApiKey": "Obtenir la clé API Glama",
		"useCustomBaseUrl": "Utiliser une URL de base personnalisée",
		"useReasoning": "Activer le raisonnement",
		"useHostHeader": "Utiliser un en-tête Host personnalisé",
		"useLegacyFormat": "Utiliser le format API OpenAI hérité",
		"customHeaders": "En-têtes personnalisés",
		"headerName": "Nom de l'en-tête",
		"headerValue": "Valeur de l'en-tête",
		"noCustomHeaders": "Aucun en-tête personnalisé défini. Cliquez sur le bouton + pour en ajouter un.",
		"requestyApiKey": "Clé API Requesty",
		"refreshModels": {
			"label": "Actualiser les modèles",
			"hint": "Veuillez rouvrir les paramètres pour voir les modèles les plus récents.",
			"loading": "Actualisation de la liste des modèles...",
			"success": "Liste des modèles actualisée avec succès !",
			"error": "Échec de l'actualisation de la liste des modèles. Veuillez réessayer."
		},
		"getRequestyApiKey": "Obtenir la clé API Requesty",
		"openRouterTransformsText": "Compresser les prompts et chaînes de messages à la taille du contexte (<a>Transformations OpenRouter</a>)",
		"anthropicApiKey": "Clé API Anthropic",
		"getAnthropicApiKey": "Obtenir la clé API Anthropic",
		"anthropicUseAuthToken": "Passer la clé API Anthropic comme en-tête d'autorisation au lieu de X-Api-Key",
		"cerebrasApiKey": "Clé API Cerebras",
		"getCerebrasApiKey": "Obtenir la clé API Cerebras",
		"chutesApiKey": "Clé API Chutes",
		"getChutesApiKey": "Obtenir la clé API Chutes",
		"fireworksApiKey": "Clé API Fireworks",
		"getFireworksApiKey": "Obtenir la clé API Fireworks",
		"deepSeekApiKey": "Clé API DeepSeek",
		"getDeepSeekApiKey": "Obtenir la clé API DeepSeek",
		"doubaoApiKey": "Clé API Doubao",
		"getDoubaoApiKey": "Obtenir la clé API Doubao",
		"moonshotApiKey": "Clé API Moonshot",
		"getMoonshotApiKey": "Obtenir la clé API Moonshot",
		"moonshotBaseUrl": "Point d'entrée Moonshot",
		"zaiApiKey": "Clé API Z AI",
		"getZaiApiKey": "Obtenir la clé API Z AI",
		"zaiEntrypoint": "Point d'entrée Z AI",
		"zaiEntrypointDescription": "Veuillez sélectionner le point d'entrée API approprié en fonction de votre emplacement. Si vous êtes en Chine, choisissez open.bigmodel.cn. Sinon, choisissez api.z.ai.",
		"geminiApiKey": "Clé API Gemini",
		"getGroqApiKey": "Obtenir la clé API Groq",
		"groqApiKey": "Clé API Groq",
		"getSambaNovaApiKey": "Obtenir la clé API SambaNova",
		"sambaNovaApiKey": "Clé API SambaNova",
		"getHuggingFaceApiKey": "Obtenir la clé API Hugging Face",
		"huggingFaceApiKey": "Clé API Hugging Face",
		"huggingFaceModelId": "ID du modèle",
		"huggingFaceLoading": "Chargement...",
		"huggingFaceModelsCount": "({{count}} modèles)",
		"huggingFaceSelectModel": "Sélectionner un modèle...",
		"huggingFaceSearchModels": "Rechercher des modèles...",
		"huggingFaceNoModelsFound": "Aucun modèle trouvé",
		"huggingFaceProvider": "Fournisseur",
		"huggingFaceProviderAuto": "Automatique",
		"huggingFaceSelectProvider": "Sélectionner un fournisseur...",
		"huggingFaceSearchProviders": "Rechercher des fournisseurs...",
		"huggingFaceNoProvidersFound": "Aucun fournisseur trouvé",
		"getGeminiApiKey": "Obtenir la clé API Gemini",
		"openAiApiKey": "Clé API OpenAI",
		"apiKey": "Clé API",
		"openAiBaseUrl": "URL de base",
		"getOpenAiApiKey": "Obtenir la clé API OpenAI",
		"mistralApiKey": "Clé API Mistral",
		"getMistralApiKey": "Obtenir la clé API Mistral / Codestral",
		"codestralBaseUrl": "URL de base Codestral (Optionnel)",
		"codestralBaseUrlDesc": "Définir une URL alternative pour le modèle Codestral.",
		"xaiApiKey": "Clé API xAI",
		"getXaiApiKey": "Obtenir la clé API xAI",
		"litellmApiKey": "Clé API LiteLLM",
		"litellmBaseUrl": "URL de base LiteLLM",
		"awsCredentials": "Identifiants AWS",
		"awsProfile": "Profil AWS",
		"awsApiKey": "Clé API Amazon Bedrock",
		"awsProfileName": "Nom du profil AWS",
		"awsAccessKey": "Clé d'accès AWS",
		"awsSecretKey": "Clé secrète AWS",
		"awsSessionToken": "Jeton de session AWS",
		"awsRegion": "Région AWS",
		"awsCrossRegion": "Utiliser l'inférence inter-régions",
		"awsBedrockVpc": {
			"useCustomVpcEndpoint": "Utiliser un point de terminaison VPC personnalisé",
			"vpcEndpointUrlPlaceholder": "Entrer l'URL du point de terminaison VPC (optionnel)",
			"examples": "Exemples :"
		},
		"enablePromptCaching": "Activer la mise en cache des prompts",
		"enablePromptCachingTitle": "Activer la mise en cache des prompts pour améliorer les performances et réduire les coûts pour les modèles pris en charge.",
		"cacheUsageNote": "Remarque : Si vous ne voyez pas l'utilisation du cache, essayez de sélectionner un modèle différent puis de sélectionner à nouveau votre modèle souhaité.",
		"vscodeLmModel": "Modèle de langage",
		"vscodeLmWarning": "Remarque : Il s'agit d'une intégration très expérimentale et le support des fournisseurs variera. Si vous recevez une erreur concernant un modèle non pris en charge, c'est un problème du côté du fournisseur.",
		"geminiParameters": {
			"urlContext": {
				"title": "Activer le contexte d'URL",
				"description": "Permet à Gemini d'accéder et de traiter les URL pour un contexte supplémentaire lors de la génération des réponses. Utile pour les tâches nécessitant l'analyse de contenu web."
			},
			"groundingSearch": {
				"title": "Activer la mise en contexte via la recherche Google",
				"description": "Permet à Gemini d'effectuer des recherches sur Google pour obtenir des informations actuelles et fonder les réponses sur des données en temps réel. Utile pour les requêtes nécessitant des informations à jour."
			}
		},
		"googleCloudSetup": {
			"title": "Pour utiliser Google Cloud Vertex AI, vous devez :",
			"step1": "1. Créer un compte Google Cloud, activer l'API Vertex AI et activer les modèles Claude souhaités.",
			"step2": "2. Installer Google Cloud CLI et configurer les identifiants par défaut de l'application.",
			"step3": "3. Ou créer un compte de service avec des identifiants."
		},
		"googleCloudCredentials": "Identifiants Google Cloud",
		"googleCloudKeyFile": "Chemin du fichier de clé Google Cloud",
		"googleCloudProjectId": "ID du projet Google Cloud",
		"googleCloudRegion": "Région Google Cloud",
		"lmStudio": {
			"baseUrl": "URL de base (optionnel)",
			"modelId": "ID du modèle",
			"speculativeDecoding": "Activer le décodage spéculatif",
			"draftModelId": "ID du modèle brouillon",
			"draftModelDesc": "Le modèle brouillon doit être de la même famille de modèles pour que le décodage spéculatif fonctionne correctement.",
			"selectDraftModel": "Sélectionner le modèle brouillon",
			"noModelsFound": "Aucun modèle brouillon trouvé. Veuillez vous assurer que LM Studio est en cours d'exécution avec le mode serveur activé.",
			"description": "LM Studio vous permet d'exécuter des modèles localement sur votre ordinateur. Pour obtenir des instructions sur la mise en route, consultez leur <a>guide de démarrage rapide</a>. Vous devrez également démarrer la fonction <b>serveur local</b> de LM Studio pour l'utiliser avec cette extension. <span>Remarque :</span> Ponder utilise des prompts complexes et fonctionne mieux avec les modèles Claude. Les modèles moins performants peuvent ne pas fonctionner comme prévu."
		},
		"ollama": {
			"baseUrl": "URL de base (optionnel)",
			"modelId": "ID du modèle",
			"description": "Ollama vous permet d'exécuter des modèles localement sur votre ordinateur. Pour obtenir des instructions sur la mise en route, consultez le guide de démarrage rapide.",
			"warning": "Remarque : Ponder utilise des prompts complexes et fonctionne mieux avec les modèles Claude. Les modèles moins performants peuvent ne pas fonctionner comme prévu."
		},
		"unboundApiKey": "Clé API Unbound",
		"getUnboundApiKey": "Obtenir la clé API Unbound",
		"unboundRefreshModelsSuccess": "Liste des modèles mise à jour ! Vous pouvez maintenant sélectionner parmi les derniers modèles.",
		"unboundInvalidApiKey": "Clé API invalide. Veuillez vérifier votre clé API et réessayer.",
		"humanRelay": {
			"description": "Aucune clé API n'est requise, mais l'utilisateur doit aider à copier et coller les informations dans le chat web de l'IA.",
			"instructions": "Pendant l'utilisation, une boîte de dialogue apparaîtra et le message actuel sera automatiquement copié dans le presse-papiers. Vous devez le coller dans les versions web de l'IA (comme ChatGPT ou Claude), puis copier la réponse de l'IA dans la boîte de dialogue et cliquer sur le bouton de confirmation."
		},
		"openRouter": {
			"providerRouting": {
				"title": "Routage des fournisseurs OpenRouter",
				"description": "OpenRouter dirige les requêtes vers les meilleurs fournisseurs disponibles pour votre modèle. Par défaut, les requêtes sont équilibrées entre les principaux fournisseurs pour maximiser la disponibilité. Cependant, vous pouvez choisir un fournisseur spécifique à utiliser pour ce modèle.",
				"learnMore": "En savoir plus sur le routage des fournisseurs"
			}
		},
		"customModel": {
			"capabilities": "Configurez les capacités et les prix pour votre modèle personnalisé compatible OpenAI. Soyez prudent lors de la spécification des capacités du modèle, car elles peuvent affecter le fonctionnement de Ponder.",
			"maxTokens": {
				"label": "Tokens de sortie maximum",
				"description": "Nombre maximum de tokens que le modèle peut générer dans une réponse. (Spécifiez -1 pour permettre au serveur de définir les tokens maximum.)"
			},
			"contextWindow": {
				"label": "Taille de la fenêtre de contexte",
				"description": "Total des tokens (entrée + sortie) que le modèle peut traiter."
			},
			"imageSupport": {
				"label": "Support des images",
				"description": "Ce modèle est-il capable de traiter et de comprendre les images ?"
			},
			"computerUse": {
				"label": "Utilisation de l'ordinateur",
				"description": "Ce modèle est-il capable d'interagir avec un navigateur ? (ex. Claude 3.7 Sonnet)"
			},
			"promptCache": {
				"label": "Mise en cache des prompts",
				"description": "Ce modèle est-il capable de mettre en cache les prompts ?"
			},
			"pricing": {
				"input": {
					"label": "Prix d'entrée",
					"description": "Coût par million de tokens dans l'entrée/prompt. Cela affecte le coût d'envoi du contexte et des instructions au modèle."
				},
				"output": {
					"label": "Prix de sortie",
					"description": "Coût par million de tokens dans la réponse du modèle. Cela affecte le coût du contenu généré et des complétions."
				},
				"cacheReads": {
					"label": "Prix des lectures de cache",
					"description": "Coût par million de tokens pour la lecture depuis le cache. C'est le prix facturé lors de la récupération d'une réponse mise en cache."
				},
				"cacheWrites": {
					"label": "Prix des écritures de cache",
					"description": "Coût par million de tokens pour l'écriture dans le cache. C'est le prix facturé lors de la première mise en cache d'un prompt."
				}
			},
			"resetDefaults": "Réinitialiser les valeurs par défaut"
		},
		"rateLimitSeconds": {
			"label": "Limite de débit",
			"description": "Temps minimum entre les requêtes API."
		},
		"consecutiveMistakeLimit": {
			"label": "Limite d'erreurs et de répétitions",
			"description": "Nombre d'erreurs consécutives ou d'actions répétées avant d'afficher la boîte de dialogue 'Ponder a des difficultés'",
			"unlimitedDescription": "Réessais illimités activés (poursuite automatique). La boîte de dialogue n'apparaîtra jamais.",
			"warning": "⚠️ Mettre à 0 autorise des réessais illimités, ce qui peut consommer une utilisation importante de l'API"
		},
		"reasoningEffort": {
			"label": "Effort de raisonnement du modèle",
			"minimal": "Minimal (le plus rapide)",
			"high": "Élevé",
			"medium": "Moyen",
			"low": "Faible"
		},
		"verbosity": {
			"label": "Verbosité de la sortie",
			"high": "Élevée",
			"medium": "Moyenne",
			"low": "Faible",
			"description": "Contrôle le niveau de détail des réponses du modèle. Une faible verbosité produit des réponses concises, tandis qu'une verbosité élevée fournit des explications approfondies."
		},
		"setReasoningLevel": "Activer l'effort de raisonnement",
		"claudeCode": {
			"pathLabel": "Chemin du code Claude",
			"description": "Chemin facultatif vers votre CLI Claude Code. La valeur par défaut est 'claude' si non défini.",
			"placeholder": "Défaut : claude",
			"maxTokensLabel": "Jetons de sortie max",
			"maxTokensDescription": "Nombre maximum de jetons de sortie pour les réponses de Claude Code. La valeur par défaut est 8000."
		}
	},
	"browser": {
		"enable": {
			"label": "Activer l'outil de navigateur",
			"description": "Lorsque cette option est activée, Ponder peut utiliser un navigateur pour interagir avec des sites web lors de l'utilisation de modèles qui prennent en charge l'utilisation de l'ordinateur. <0>En savoir plus</0>"
		},
		"viewport": {
			"label": "Taille de la fenêtre d'affichage",
			"description": "Sélectionnez la taille de la fenêtre d'affichage pour les interactions du navigateur. Cela affecte la façon dont les sites web sont affichés et dont on interagit avec eux.",
			"options": {
				"largeDesktop": "Grand bureau (1280x800)",
				"smallDesktop": "Petit bureau (900x600)",
				"tablet": "Tablette (768x1024)",
				"mobile": "Mobile (360x640)"
			}
		},
		"screenshotQuality": {
			"label": "Qualité des captures d'écran",
			"description": "Ajustez la qualité WebP des captures d'écran du navigateur. Des valeurs plus élevées fournissent des captures plus claires mais augmentent l'utilisation de token."
		},
		"remote": {
			"label": "Utiliser une connexion de navigateur distant",
			"description": "Se connecter à un navigateur Chrome exécuté avec le débogage à distance activé (--remote-debugging-port=9222).",
			"urlPlaceholder": "URL personnalisée (ex. http://localhost:9222)",
			"testButton": "Tester la connexion",
			"testingButton": "Test en cours...",
			"instructions": "Entrez l'adresse hôte du protocole DevTools ou laissez vide pour découvrir automatiquement les instances Chrome locales. Le bouton Tester la connexion essaiera l'URL personnalisée si fournie, ou découvrira automatiquement si le champ est vide."
		}
	},
	"checkpoints": {
		"enable": {
			"label": "Activer les points de contrôle automatiques",
			"description": "Lorsque cette option est activée, Ponder créera automatiquement des points de contrôle pendant l'exécution des tâches, facilitant la révision des modifications ou le retour à des états antérieurs. <0>En savoir plus</0>"
		}
	},
	"notifications": {
		"sound": {
			"label": "Activer les effets sonores",
			"description": "Lorsque cette option est activée, Ponder jouera des effets sonores pour les notifications et les événements.",
			"volumeLabel": "Volume"
		},
		"tts": {
			"label": "Activer la synthèse vocale",
			"description": "Lorsque cette option est activée, Ponder lira ses réponses à haute voix en utilisant la synthèse vocale.",
			"speedLabel": "Vitesse"
		}
	},
	"contextManagement": {
		"description": "Contrôlez quelles informations sont incluses dans la fenêtre de contexte de l'IA, affectant l'utilisation de token et la qualité des réponses",
		"autoCondenseContextPercent": {
			"label": "Seuil de déclenchement de la condensation intelligente du contexte",
			"description": "Lorsque la fenêtre de contexte atteint ce seuil, Ponder la condensera automatiquement."
		},
		"condensingApiConfiguration": {
			"label": "Configuration API pour la condensation du contexte",
			"description": "Sélectionnez quelle configuration API utiliser pour les opérations de condensation du contexte. Laissez non sélectionné pour utiliser la configuration active actuelle.",
			"useCurrentConfig": "Par défaut"
		},
		"customCondensingPrompt": {
			"label": "Prompt personnalisé de condensation du contexte",
			"description": "Personnalisez le prompt système utilisé pour la condensation du contexte. Laissez vide pour utiliser le prompt par défaut.",
			"placeholder": "Entrez votre prompt de condensation personnalisé ici...\n\nVous pouvez utiliser la même structure que le prompt par défaut :\n- Conversation précédente\n- Travail en cours\n- Concepts techniques clés\n- Fichiers et code pertinents\n- Résolution de problèmes\n- Tâches en attente et prochaines étapes",
			"reset": "Réinitialiser par défaut",
			"hint": "Vide = utiliser le prompt par défaut"
		},
		"autoCondenseContext": {
			"name": "Déclencher automatiquement la condensation intelligente du contexte",
			"description": "Lorsque cette option est activée, Ponder condensera automatiquement le contexte lorsque le seuil est atteint. Lorsqu'elle est désactivée, vous pouvez toujours déclencher manuellement la condensation du contexte."
		},
		"openTabs": {
			"label": "Limite de contexte des onglets ouverts",
			"description": "Nombre maximum d'onglets VSCode ouverts à inclure dans le contexte. Des valeurs plus élevées fournissent plus de contexte mais augmentent l'utilisation de token."
		},
		"workspaceFiles": {
			"label": "Limite de contexte des fichiers de l'espace de travail",
			"description": "Nombre maximum de fichiers à inclure dans les détails du répertoire de travail actuel. Des valeurs plus élevées fournissent plus de contexte mais augmentent l'utilisation de token."
		},
		"rooignore": {
			"label": "Afficher les fichiers .rooignore dans les listes et recherches",
			"description": "Lorsque cette option est activée, les fichiers correspondant aux modèles dans .rooignore seront affichés dans les listes avec un symbole de cadenas. Lorsqu'elle est désactivée, ces fichiers seront complètement masqués des listes de fichiers et des recherches."
		},
		"maxReadFile": {
			"label": "Seuil d'auto-troncature de lecture de fichier",
			"description": "Ponder lit ce nombre de lignes lorsque le modèle omet les valeurs de début/fin. Si ce nombre est inférieur au total du fichier, Ponder génère un index des numéros de ligne des définitions de code. Cas spéciaux : -1 indique à Ponder de lire le fichier entier (sans indexation), et 0 indique de ne lire aucune ligne et de fournir uniquement les index de ligne pour un contexte minimal. Des valeurs plus basses minimisent l'utilisation initiale du contexte, permettant des lectures ultérieures de plages de lignes précises. Les requêtes avec début/fin explicites ne sont pas limitées par ce paramètre.",
			"lines": "lignes",
			"always_full_read": "Toujours lire le fichier entier"
		},
		"maxConcurrentFileReads": {
			"label": "Limite de lectures simultanées",
			"description": "Nombre maximum de fichiers que l'outil 'read_file' peut traiter simultanément. Des valeurs plus élevées peuvent accélérer la lecture de plusieurs petits fichiers mais augmentent l'utilisation de la mémoire."
		},
		"maxImageFileSize": {
			"label": "Taille maximale des fichiers d'image",
			"mb": "MB",
			"description": "Taille maximale (en MB) pour les fichiers d'image qui peuvent être traités par l'outil de lecture de fichier."
		},
		"maxTotalImageSize": {
			"label": "Taille totale maximale des images",
			"mb": "MB",
			"description": "Limite de taille cumulée maximale (en MB) pour toutes les images traitées dans une seule opération read_file. Lors de la lecture de plusieurs images, la taille de chaque image est ajoutée au total. Si l'inclusion d'une autre image dépasserait cette limite, elle sera ignorée."
		},
		"diagnostics": {
			"includeMessages": {
				"label": "Inclure automatiquement les diagnostics dans le contexte",
				"description": "Lorsque cette option est activée, les messages de diagnostic (erreurs) des fichiers modifiés seront automatiquement inclus dans le contexte. Vous pouvez toujours inclure manuellement tous les diagnostics de l'espace de travail en utilisant @problems."
			},
			"maxMessages": {
				"label": "Nombre maximum de messages de diagnostic",
				"description": "Nombre maximum de messages de diagnostic à inclure par fichier. Cette limite s'applique à la fois à l'inclusion automatique (lorsque la case est cochée) et aux mentions manuelles @problems. Des valeurs plus élevées fournissent plus de contexte mais augmentent l'utilisation des jetons.",
				"resetTooltip": "Réinitialiser à la valeur par défaut (50)",
				"unlimitedLabel": "Illimité"
			},
			"delayAfterWrite": {
				"label": "Délai après les écritures pour permettre aux diagnostics de détecter les problèmes potentiels",
				"description": "Temps d'attente après les écritures de fichiers avant de continuer, permettant aux outils de diagnostic de traiter les modifications et de détecter les problèmes."
			}
		},
		"condensingThreshold": {
			"label": "Seuil de condensation du contexte",
			"selectProfile": "Configurer le seuil pour le profil",
			"defaultProfile": "Par défaut global (tous les profils)",
			"defaultDescription": "Lorsque le contexte atteint ce pourcentage, il sera automatiquement condensé pour tous les profils sauf s'ils ont des paramètres personnalisés",
			"profileDescription": "Seuil personnalisé pour ce profil uniquement (remplace le défaut global)",
			"inheritDescription": "Ce profil hérite du seuil par défaut global ({{threshold}}%)",
			"usesGlobal": "(utilise global {{threshold}}%)"
		}
	},
	"terminal": {
		"basic": {
			"label": "Paramètres du terminal : Base",
			"description": "Paramètres de base du terminal"
		},
		"advanced": {
			"label": "Paramètres du terminal : Avancé",
			"description": "Les options suivantes peuvent nécessiter un redémarrage du terminal pour appliquer le paramètre."
		},
		"outputLineLimit": {
			"label": "Limite de sortie du terminal",
			"description": "Nombre maximum de lignes à inclure dans la sortie du terminal lors de l'exécution de commandes. Lorsque ce nombre est dépassé, les lignes seront supprimées du milieu, économisant des token. <0>En savoir plus</0>"
		},
		"outputCharacterLimit": {
			"label": "Limite de caractères du terminal",
			"description": "Nombre maximum de caractères à inclure dans la sortie du terminal lors de l'exécution de commandes. Cette limite prévaut sur la limite de lignes pour éviter les problèmes de mémoire avec des lignes extrêmement longues. Lorsque cette limite est dépassée, la sortie sera tronquée. <0>En savoir plus</0>"
		},
		"shellIntegrationTimeout": {
			"label": "Délai d'intégration du shell du terminal",
			"description": "Temps maximum d'attente pour l'initialisation de l'intégration du shell avant d'exécuter des commandes. Pour les utilisateurs avec des temps de démarrage de shell longs, cette valeur peut nécessiter d'être augmentée si vous voyez des erreurs \"Shell Integration Unavailable\" dans le terminal. <0>En savoir plus</0>"
		},
		"shellIntegrationDisabled": {
			"label": "Désactiver l'intégration du shell du terminal",
			"description": "Active ceci si les commandes du terminal ne fonctionnent pas correctement ou si tu vois des erreurs 'Shell Integration Unavailable'. Cela utilise une méthode plus simple pour exécuter les commandes, en contournant certaines fonctionnalités avancées du terminal. <0>En savoir plus</0>"
		},
		"commandDelay": {
			"label": "Délai de commande du terminal",
			"description": "Délai en millisecondes à ajouter après l'exécution de la commande. Le paramètre par défaut de 0 désactive complètement le délai. Cela peut aider à garantir que la sortie de la commande est entièrement capturée dans les terminaux avec des problèmes de synchronisation. Dans la plupart des terminaux, cela est implémenté en définissant `PROMPT_COMMAND='sleep N'` et Powershell ajoute `start-sleep` à la fin de chaque commande. À l'origine, c'était une solution pour le bug VSCode#237208 et peut ne pas être nécessaire. <0>En savoir plus</0>"
		},
		"compressProgressBar": {
			"label": "Compresser la sortie des barres de progression",
			"description": "Lorsque activé, traite la sortie du terminal avec des retours chariot (\\r) pour simuler l'affichage d'un terminal réel. Cela supprime les états intermédiaires des barres de progression, ne conservant que l'état final, ce qui économise de l'espace de contexte pour des informations plus pertinentes. <0>En savoir plus</0>"
		},
		"powershellCounter": {
			"label": "Activer le contournement du compteur PowerShell",
			"description": "Lorsqu'activé, ajoute un compteur aux commandes PowerShell pour assurer une exécution correcte des commandes. Cela aide avec les terminaux PowerShell qui peuvent avoir des problèmes de capture de sortie. <0>En savoir plus</0>"
		},
		"zshClearEolMark": {
			"label": "Effacer la marque de fin de ligne ZSH",
			"description": "Lorsqu'activé, efface la marque de fin de ligne ZSH en définissant PROMPT_EOL_MARK=''. Cela évite les problèmes d'interprétation de la sortie des commandes lorsqu'elle se termine par des caractères spéciaux comme '%'. <0>En savoir plus</0>"
		},
		"zshOhMy": {
			"label": "Activer l'intégration Oh My Zsh",
			"description": "Lorsqu'activé, définit ITERM_SHELL_INTEGRATION_INSTALLED=Yes pour activer les fonctionnalités d'intégration du shell Oh My Zsh. L'application de ce paramètre peut nécessiter le redémarrage de l'IDE. <0>En savoir plus</0>"
		},
		"zshP10k": {
			"label": "Activer l'intégration Powerlevel10k",
			"description": "Lorsqu'activé, définit POWERLEVEL9K_TERM_SHELL_INTEGRATION=true pour activer les fonctionnalités d'intégration du shell Powerlevel10k. <0>En savoir plus</0>"
		},
		"zdotdir": {
			"label": "Activer la gestion ZDOTDIR",
			"description": "Lorsque activé, crée un répertoire temporaire pour ZDOTDIR afin de gérer correctement l'intégration du shell zsh. Cela garantit le bon fonctionnement de l'intégration du shell VSCode avec zsh tout en préservant votre configuration zsh. <0>En savoir plus</0>"
		},
		"inheritEnv": {
			"label": "Hériter des variables d'environnement",
			"description": "Lorsqu'activé, le terminal hérite des variables d'environnement du processus parent VSCode, comme les paramètres d'intégration du shell définis dans le profil utilisateur. Cela bascule directement le paramètre global VSCode `terminal.integrated.inheritEnv`. <0>En savoir plus</0>"
		}
	},
	"advancedSettings": {
		"title": "Paramètres avancés"
	},
	"advanced": {
		"diff": {
			"label": "Activer l'édition via des diffs",
			"description": "Lorsque cette option est activée, Ponder pourra éditer des fichiers plus rapidement et rejettera automatiquement les écritures de fichiers complets tronqués. Fonctionne mieux avec le dernier modèle Claude 3.7 Sonnet.",
			"strategy": {
				"label": "Stratégie de diff",
				"options": {
					"standard": "Standard (Bloc unique)",
					"multiBlock": "Expérimental : Diff multi-blocs",
					"unified": "Expérimental : Diff unifié"
				},
				"descriptions": {
					"standard": "La stratégie de diff standard applique les modifications à un seul bloc de code à la fois.",
					"unified": "La stratégie de diff unifié prend plusieurs approches pour appliquer les diffs et choisit la meilleure approche.",
					"multiBlock": "La stratégie de diff multi-blocs permet de mettre à jour plusieurs blocs de code dans un fichier en une seule requête."
				}
			},
			"matchPrecision": {
				"label": "Précision de correspondance",
				"description": "Ce curseur contrôle la précision avec laquelle les sections de code doivent correspondre lors de l'application des diffs. Des valeurs plus basses permettent des correspondances plus flexibles mais augmentent le risque de remplacements incorrects. Utilisez des valeurs inférieures à 100 % avec une extrême prudence."
			}
		},
		"todoList": {
			"label": "Activer l'outil de liste de tâches",
			"description": "Lorsqu'activé, Ponder peut créer et gérer des listes de tâches pour suivre la progression. Cela aide à organiser les tâches complexes en étapes gérables."
		}
	},
	"experimental": {
		"DIFF_STRATEGY_UNIFIED": {
			"name": "Utiliser la stratégie diff unifiée expérimentale",
			"description": "Activer la stratégie diff unifiée expérimentale. Cette stratégie pourrait réduire le nombre de tentatives causées par des erreurs de modèle, mais peut provoquer des comportements inattendus ou des modifications incorrectes. Activez-la uniquement si vous comprenez les risques et êtes prêt à examiner attentivement tous les changements."
		},
		"SEARCH_AND_REPLACE": {
			"name": "Utiliser l'outil de recherche et remplacement expérimental",
			"description": "Activer l'outil de recherche et remplacement expérimental, permettant à Ponder de remplacer plusieurs occurrences d'un terme de recherche en une seule requête."
		},
		"INSERT_BLOCK": {
			"name": "Utiliser l'outil d'insertion de contenu expérimental",
			"description": "Activer l'outil d'insertion de contenu expérimental, permettant à Ponder d'insérer du contenu à des numéros de ligne spécifiques sans avoir besoin de créer un diff."
		},
		"POWER_STEERING": {
			"name": "Utiliser le mode \"direction assistée\" expérimental",
			"description": "Lorsqu'il est activé, Ponder rappellera plus fréquemment au modèle les détails de sa définition de mode actuelle. Cela conduira à une adhérence plus forte aux définitions de rôles et aux instructions personnalisées, mais utilisera plus de tokens par message."
		},
		"MULTI_SEARCH_AND_REPLACE": {
			"name": "Utiliser l'outil diff multi-blocs expérimental",
			"description": "Lorsqu'il est activé, Ponder utilisera l'outil diff multi-blocs. Cela tentera de mettre à jour plusieurs blocs de code dans le fichier en une seule requête."
		},
		"CONCURRENT_FILE_READS": {
			"name": "Activer la lecture simultanée de fichiers",
			"description": "Lorsqu'activé, Ponder peut lire plusieurs fichiers dans une seule requête. Lorsque désactivé, Ponder doit lire les fichiers un par un. La désactivation peut aider lors du travail avec des modèles moins performants ou lorsque tu souhaites plus de contrôle sur l'accès aux fichiers."
		},
		"MARKETPLACE": {
			"name": "Activer le Marketplace",
			"description": "Lorsque cette option est activée, tu peux installer des MCP et des modes personnalisés depuis le Marketplace."
		},
		"MULTI_FILE_APPLY_DIFF": {
			"name": "Activer les éditions de fichiers concurrentes",
			"description": "Lorsque cette option est activée, Ponder peut éditer plusieurs fichiers en une seule requête. Lorsqu'elle est désactivée, Ponder doit éditer les fichiers un par un. Désactiver cette option peut aider lorsque tu travailles avec des modèles moins capables ou lorsque tu veux plus de contrôle sur les modifications de fichiers."
		},
		"PREVENT_FOCUS_DISRUPTION": {
			"name": "Édition en arrière-plan",
<<<<<<< HEAD
			"description": "Empêche la perturbation du focus de l'éditeur lorsqu'activé. Les modifications de fichiers se font en arrière-plan sans ouvrir de vues de différences ou voler le focus. Vous pouvez continuer à travailler sans interruption pendant que Ponder effectue des changements. Les fichiers peuvent être ouverts sans focus pour capturer les diagnostics ou rester complètement fermés."
=======
			"description": "Empêche la perturbation du focus de l'éditeur lorsqu'activé. Les modifications de fichiers se font en arrière-plan sans ouvrir de vues de différences ou voler le focus. Vous pouvez continuer à travailler sans interruption pendant que Roo effectue des changements. Les fichiers peuvent être ouverts sans focus pour capturer les diagnostics ou rester complètement fermés."
		},
		"ASSISTANT_MESSAGE_PARSER": {
			"name": "Utiliser le nouveau parseur de messages",
			"description": "Active le parseur de messages en streaming expérimental qui accélère nettement les longues réponses en traitant les messages plus efficacement."
>>>>>>> f53fd390
		}
	},
	"promptCaching": {
		"label": "Désactiver la mise en cache des prompts",
		"description": "Lorsque cette option est cochée, Ponder n'utilisera pas la mise en cache des prompts pour ce modèle."
	},
	"temperature": {
		"useCustom": "Utiliser une température personnalisée",
		"description": "Contrôle l'aléatoire dans les réponses du modèle.",
		"rangeDescription": "Des valeurs plus élevées rendent la sortie plus aléatoire, des valeurs plus basses la rendent plus déterministe."
	},
	"modelInfo": {
		"supportsImages": "Prend en charge les images",
		"noImages": "Ne prend pas en charge les images",
		"supportsComputerUse": "Prend en charge l'utilisation de l'ordinateur",
		"noComputerUse": "Ne prend pas en charge l'utilisation de l'ordinateur",
		"supportsPromptCache": "Prend en charge la mise en cache des prompts",
		"noPromptCache": "Ne prend pas en charge la mise en cache des prompts",
		"maxOutput": "Sortie maximale",
		"inputPrice": "Prix d'entrée",
		"outputPrice": "Prix de sortie",
		"cacheReadsPrice": "Prix des lectures de cache",
		"cacheWritesPrice": "Prix des écritures de cache",
		"enableStreaming": "Activer le streaming",
		"enableR1Format": "Activer les paramètres du modèle R1",
		"enableR1FormatTips": "Doit être activé lors de l'utilisation de modèles R1 tels que QWQ, pour éviter l'erreur 400",
		"useAzure": "Utiliser Azure",
		"azureApiVersion": "Définir la version de l'API Azure",
		"gemini": {
			"freeRequests": "* Gratuit jusqu'à {{count}} requêtes par minute. Après cela, la facturation dépend de la taille du prompt.",
			"pricingDetails": "Pour plus d'informations, voir les détails de tarification.",
			"billingEstimate": "* La facturation est une estimation - le coût exact dépend de la taille du prompt."
		}
	},
	"modelPicker": {
		"automaticFetch": "L'extension récupère automatiquement la liste la plus récente des modèles disponibles sur <serviceLink>{{serviceName}}</serviceLink>. Si vous ne savez pas quel modèle choisir, Ponder fonctionne mieux avec <defaultModelLink>{{defaultModelId}}</defaultModelLink>. Vous pouvez également rechercher \"free\" pour les options gratuites actuellement disponibles.",
		"label": "Modèle",
		"searchPlaceholder": "Rechercher",
		"noMatchFound": "Aucune correspondance trouvée",
		"useCustomModel": "Utiliser personnalisé : {{modelId}}"
	},
	"footer": {
		"feedback": "Si vous avez des questions ou des commentaires, n'hésitez pas à ouvrir un problème sur <githubLink>github.com/PonderDev/Ponder</githubLink> ou à rejoindre <redditLink>reddit.com/r/Ponder</redditLink> ou <discordLink>discord.gg/roocode</discordLink>",
		"telemetry": {
			"label": "Autoriser les rapports anonymes d'erreurs et d'utilisation",
			"description": "Aidez à améliorer Ponder en envoyant des données d'utilisation anonymes et des rapports d'erreurs. Aucun code, prompt ou information personnelle n'est jamais envoyé. Consultez notre politique de confidentialité pour plus de détails."
		},
		"settings": {
			"import": "Importer",
			"export": "Exporter",
			"reset": "Réinitialiser"
		}
	},
	"thinkingBudget": {
		"maxTokens": "Tokens maximum",
		"maxThinkingTokens": "Tokens de réflexion maximum"
	},
	"validation": {
		"apiKey": "Vous devez fournir une clé API valide.",
		"awsRegion": "Vous devez choisir une région pour utiliser Amazon Bedrock.",
		"googleCloud": "Vous devez fournir un ID de projet et une région Google Cloud valides.",
		"modelId": "Vous devez fournir un ID de modèle valide.",
		"modelSelector": "Vous devez fournir un sélecteur de modèle valide.",
		"openAi": "Vous devez fournir une URL de base, une clé API et un ID de modèle valides.",
		"arn": {
			"invalidFormat": "Format ARN invalide. Veuillez vérifier les exigences de format.",
			"regionMismatch": "Attention : La région dans votre ARN ({{arnRegion}}) ne correspond pas à votre région sélectionnée ({{region}}). Cela peut causer des problèmes d'accès. Le fournisseur utilisera la région de l'ARN."
		},
		"modelAvailability": "L'ID de modèle ({{modelId}}) que vous avez fourni n'est pas disponible. Veuillez choisir un modèle différent.",
		"providerNotAllowed": "Le fournisseur '{{provider}}' n'est pas autorisé par votre organisation",
		"modelNotAllowed": "Le modèle '{{model}}' n'est pas autorisé pour le fournisseur '{{provider}}' par votre organisation",
		"profileInvalid": "Ce profil contient un fournisseur ou un modèle qui n'est pas autorisé par votre organisation"
	},
	"placeholders": {
		"apiKey": "Saisissez la clé API...",
		"profileName": "Saisissez le nom du profil",
		"accessKey": "Saisissez la clé d'accès...",
		"secretKey": "Saisissez la clé secrète...",
		"sessionToken": "Saisissez le jeton de session...",
		"credentialsJson": "Saisissez le JSON des identifiants...",
		"keyFilePath": "Saisissez le chemin du fichier de clé...",
		"projectId": "Saisissez l'ID du projet...",
		"customArn": "Saisissez l'ARN (ex. arn:aws:bedrock:us-east-1:123456789012:foundation-model/my-model)",
		"baseUrl": "Saisissez l'URL de base...",
		"modelId": {
			"lmStudio": "ex. meta-llama-3.1-8b-instruct",
			"lmStudioDraft": "ex. lmstudio-community/llama-3.2-1b-instruct",
			"ollama": "ex. llama3.1"
		},
		"numbers": {
			"maxTokens": "ex. 4096",
			"contextWindow": "ex. 128000",
			"inputPrice": "ex. 0.0001",
			"outputPrice": "ex. 0.0002",
			"cacheWritePrice": "ex. 0.00005"
		}
	},
	"defaults": {
		"ollamaUrl": "Par défaut : http://localhost:11434",
		"lmStudioUrl": "Par défaut : http://localhost:1234",
		"geminiUrl": "Par défaut : https://generativelanguage.googleapis.com"
	},
	"labels": {
		"customArn": "ARN personnalisé",
		"useCustomArn": "Utiliser un ARN personnalisé..."
	},
	"includeMaxOutputTokens": "Inclure les tokens de sortie maximum",
	"includeMaxOutputTokensDescription": "Envoyer le paramètre de tokens de sortie maximum dans les requêtes API. Certains fournisseurs peuvent ne pas supporter cela.",
	"limitMaxTokensDescription": "Limiter le nombre maximum de tokens dans la réponse",
	"maxOutputTokensLabel": "Tokens de sortie maximum",
	"maxTokensGenerateDescription": "Tokens maximum à générer dans la réponse"
}<|MERGE_RESOLUTION|>--- conflicted
+++ resolved
@@ -126,12 +126,7 @@
 		"resetToDefault": "Réinitialiser par défaut"
 	},
 	"autoApprove": {
-<<<<<<< HEAD
 		"description": "Permettre à Ponder d'effectuer automatiquement des opérations sans requérir d'approbation. Activez ces paramètres uniquement si vous faites entièrement confiance à l'IA et que vous comprenez les risques de sécurité associés.",
-=======
-		"description": "Permettre à Roo d'effectuer automatiquement des opérations sans requérir d'approbation. Activez ces paramètres uniquement si vous faites entièrement confiance à l'IA et que vous comprenez les risques de sécurité associés.",
-		"enabled": "Auto-approbation activée",
->>>>>>> f53fd390
 		"toggleAriaLabel": "Activer/désactiver l'approbation automatique",
 		"disabledAriaLabel": "Approbation automatique désactivée - sélectionnez d'abord les options",
 		"selectOptionsFirst": "Sélectionnez au moins une option ci-dessous pour activer l'approbation automatique",
@@ -703,15 +698,11 @@
 		},
 		"PREVENT_FOCUS_DISRUPTION": {
 			"name": "Édition en arrière-plan",
-<<<<<<< HEAD
-			"description": "Empêche la perturbation du focus de l'éditeur lorsqu'activé. Les modifications de fichiers se font en arrière-plan sans ouvrir de vues de différences ou voler le focus. Vous pouvez continuer à travailler sans interruption pendant que Ponder effectue des changements. Les fichiers peuvent être ouverts sans focus pour capturer les diagnostics ou rester complètement fermés."
-=======
 			"description": "Empêche la perturbation du focus de l'éditeur lorsqu'activé. Les modifications de fichiers se font en arrière-plan sans ouvrir de vues de différences ou voler le focus. Vous pouvez continuer à travailler sans interruption pendant que Roo effectue des changements. Les fichiers peuvent être ouverts sans focus pour capturer les diagnostics ou rester complètement fermés."
 		},
 		"ASSISTANT_MESSAGE_PARSER": {
 			"name": "Utiliser le nouveau parseur de messages",
 			"description": "Active le parseur de messages en streaming expérimental qui accélère nettement les longues réponses en traitant les messages plus efficacement."
->>>>>>> f53fd390
 		}
 	},
 	"promptCaching": {
