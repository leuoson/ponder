--- conflicted
+++ resolved
@@ -122,23 +122,6 @@
 
 	const contextProxy = await ContextProxy.getInstance(context)
 
-<<<<<<< HEAD
-	// Create provider first to ensure telemetry has access to properties
-	const provider = new ClineProvider(context, outputChannel, "sidebar", contextProxy, codeIndexManager, mdmService)
-	TelemetryService.instance.setProvider(provider)
-
-	try {
-		await codeIndexManager?.initialize(contextProxy)
-	} catch (error) {
-		outputChannel.appendLine(
-			`[CodeIndexManager] Error during background CodeIndexManager configuration/indexing: ${error.message || error}`,
-		)
-	}
-
-	if (codeIndexManager) {
-		context.subscriptions.push(codeIndexManager)
-	}
-=======
 	// Initialize code index managers for all workspace folders
 	const codeIndexManagers: CodeIndexManager[] = []
 	if (vscode.workspace.workspaceFolders) {
@@ -160,7 +143,6 @@
 
 	const provider = new ClineProvider(context, outputChannel, "sidebar", contextProxy, mdmService)
 	TelemetryService.instance.setProvider(provider)
->>>>>>> f53fd390
 
 	context.subscriptions.push(
 		vscode.window.registerWebviewViewProvider(ClineProvider.sideBarId, provider, {
